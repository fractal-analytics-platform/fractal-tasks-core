[tool.poetry]
name = "fractal-tasks-core"
version = "0.6.4"
description = ""
authors = [
    "Jacopo Nespolo <jacopo.nespolo@exact-lab.it>",
    "Marco Franzon <marco.franzon@exact-lab.it>",
    "Tommaso Comparin <tommaso.comparin@exact-lab.it>",
    "Joel Lüthi  <joel.luethi@fmi.ch>",
]
readme = "README.md"
packages = [{include = "fractal_tasks_core"}]
license = "BSD-3-Clause"
homepage = "https://github.com/fractal-analytics-platform/fractal-tasks-core"
documentation = "https://fractal-tasks-core.readthedocs.io"

[tool.poetry.dependencies]
python = "^3.8"
dask = ">=2022.6,<2022.8"
scikit-image = "^0.19.3"
cellpose = "^2"
pandas = "^1.2.0"
defusedxml = "^0.7.1"
<<<<<<< HEAD
napari-workflows = "^0.2.8"
=======
napari = "0.4.16"
napari-workflows = "^0.2.3"
>>>>>>> 12283c15
napari-skimage-regionprops = "^0.5.3"
PyQt5 = "*"
anndata = "^0.8.0"
llvmlite = "^0.39.1"
imageio-ffmpeg = "^0.4.7"
lxml = "^4.9.1"
napari-segment-blobs-and-things-with-membranes = "^0.3.3"
numpy = "^1.23.4"
zarr = "^2.13.3"
Pillow = "^9.1.1"
pydantic = "^1.10.2"
torch = "1.12.1"
matplotlib = {version="*", optional=true}

[tool.poetry.extras]
tools = ["matplotlib"]


[tool.poetry.group.dev]
optional = true

[tool.poetry.group.dev.dependencies]
pytest = "^7.1.2"
devtools = "^0.8.0"
bumpver = "^2022.1116"
pytest-mock = "^3.8.1"
pre-commit = "^2.19.0"
coverage = "^6.4.2"
memory-profiler = "^0.60.0"
zenodo-get = "^1.3.4"
jsonschema = "^4.16.0"
deptry = "^0.6.1"
sqlmodel = "^0.0.8"
sphinx-rtd-theme = "^1.1.1"
sphinx = "^5.3.0"
sphinx-autodoc-typehints = "^1.19.5"
autodocsumm = "^0.2.9"
sphinx-autodoc-defaultargs = "^0.1.2"



[build-system]
requires = ["poetry-core"]
build-backend = "poetry.core.masonry.api"


[tool.bumpver]
current_version = "0.6.4"
version_pattern = "MAJOR.MINOR.PATCH[PYTAGNUM]"
commit_message = "bump version {old_version} -> {new_version}"
commit = true
tag = true
push = true

[tool.bumpver.file_patterns]
"pyproject.toml" = [
    'version = "{version}"',
]
"docs/source/conf.py" = [
    'version = "{version}"',
]
"docs/requirements.txt" = [
    'fractal-tasks-core=={version}',
]
"fractal_tasks_core/__init__.py" = [
    '__VERSION__ = "{version}"'
]


[tool.deptry]
exclude = [
  'tests', 'examples', 'docs'
]<|MERGE_RESOLUTION|>--- conflicted
+++ resolved
@@ -21,12 +21,8 @@
 cellpose = "^2"
 pandas = "^1.2.0"
 defusedxml = "^0.7.1"
-<<<<<<< HEAD
+napari = "0.4.16"
 napari-workflows = "^0.2.8"
-=======
-napari = "0.4.16"
-napari-workflows = "^0.2.3"
->>>>>>> 12283c15
 napari-skimage-regionprops = "^0.5.3"
 PyQt5 = "*"
 anndata = "^0.8.0"
