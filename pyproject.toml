[tool.poetry]
name = "fractal-tasks-core"
version = "1.3.4"
description = "Core bioimage-analysis library and tasks of the Fractal analytics platform"
authors = [
    "Joel Lüthi  <joel.luethi@fmi.ch>",
    "Tommaso Comparin <tommaso.comparin@exact-lab.it>",
    "Marco Franzon <marco.franzon@exact-lab.it>",
    "Jacopo Nespolo <jacopo.nespolo@exact-lab.it>",
]
readme = "README.md"
packages = [{ include = "fractal_tasks_core" }]
license = "BSD-3-Clause"
homepage = "https://github.com/fractal-analytics-platform/fractal-tasks-core"
repository = "https://github.com/fractal-analytics-platform/fractal-tasks-core"
documentation = "https://fractal-analytics-platform.github.io/fractal-tasks-core"


[tool.poetry.urls]
"Changelog" = "https://github.com/fractal-analytics-platform/fractal-tasks-core/blob/main/CHANGELOG.md"


[tool.poetry.dependencies]

# Required dependencies
python = ">=3.10,<3.13"
dask = ">=2023.1.0"
fsspec = "!=2023.9.0"
zarr = ">=2.13.6,<3"
numpy = "<=2.1.0"
pandas = ">=1.2.0"
lxml = "^4.9.1"
pydantic = ">2,<=2.8.2"
docstring-parser = "^0.15"
anndata = ">=0.8.0,<0.11.0"
filelock = "3.13.*"
ngio = "0.1.4"

# Optional dependencies (used in extras)
Pillow = { version = ">=9.1.1", optional = true }
imageio-ffmpeg = { version = "^0.4.7", optional = true }
scikit-image = { version = ">=0.19", optional = true }
napari-segment-blobs-and-things-with-membranes = { version = "^0.3.3", optional = true }
napari-workflows = { version = "^0.2.8", optional = true }
stackview = { version = "<0.9.0", optional = true }
napari-skimage-regionprops = { version = "^0.8.1", optional = true }
napari-tools-menu = { version = "^0.1.19", optional = true }
cellpose = { version = "~2.2", optional = true }
torch = { version = "<=3.0.0", optional = true }
image_registration = { version = ">=0.2.9", optional = true }

[tool.poetry.extras]
fractal-tasks = [
    "Pillow",
    "imageio-ffmpeg",
    "scikit-image",
    "llvmlite",
    "napari-segment-blobs-and-things-with-membranes",
    "napari-workflows",
    "stackview",
    "napari-skimage-regionprops",
    "napari-tools-menu",
    "cellpose",
    "torch",
    "image_registration",
]

[tool.poetry.group.dev]
optional = true

[tool.poetry.group.dev.dependencies]
devtools = "^0.9.0"
pre-commit = "^2.19.0"
pytest = "^7.1.2"
bumpver = "^2022.1118"
<<<<<<< HEAD
coverage = { extras = ["toml"], version = "^6.5.0" }
=======
coverage = {extras = ["toml"], version = ">=7.6,<7.7"}
>>>>>>> f7779b93
jsonschema = "^4.16.0"
mypy = "^1.3.0"
requests = ">=2.28.0"
napari-skimage-regionprops-mock = { file = "tests/data/napari_workflows/mock_package/dist/napari_skimage_regionprops_mock-9.9.9-py3-none-any.whl" }
pooch = "1.8.0"

[tool.poetry.group.docs]
optional = true

[tool.poetry.group.docs.dependencies]
mkdocs = "1.5.2"
mkdocs-material = "9.1.21"
mkdocs-literate-nav = "0.5.0"
mkdocs-gen-files = "0.4.0"
mkdocs-section-index = "0.3.5"
mkdocstrings = { extras = ["python"], version = "0.25.2" }
mkdocs-include-markdown-plugin = { version = "4.0.4", python = "^3.8,<3.12" }

[build-system]
requires = ["poetry-core"]
build-backend = "poetry.core.masonry.api"

[tool.coverage.run]
branch = true
parallel = true
relative_files = true
source = ["fractal_tasks_core"]
omit = ["tests/*", "examples/*", "fractal_tasks_core/dev/*"]

[tool.bumpver]
current_version = "1.3.4"
version_pattern = "MAJOR.MINOR.PATCH[PYTAGNUM]"
commit_message = "bump version {old_version} -> {new_version}"
commit = true
tag = true
push = true

[tool.bumpver.file_patterns]
"pyproject.toml" = ['version = "{version}"$']
"fractal_tasks_core/__init__.py" = ['__VERSION__ = "{version}"$']


[tool.deptry]
exclude = ['tests', 'examples', 'docs']<|MERGE_RESOLUTION|>--- conflicted
+++ resolved
@@ -73,11 +73,7 @@
 pre-commit = "^2.19.0"
 pytest = "^7.1.2"
 bumpver = "^2022.1118"
-<<<<<<< HEAD
-coverage = { extras = ["toml"], version = "^6.5.0" }
-=======
 coverage = {extras = ["toml"], version = ">=7.6,<7.7"}
->>>>>>> f7779b93
 jsonschema = "^4.16.0"
 mypy = "^1.3.0"
 requests = ">=2.28.0"
