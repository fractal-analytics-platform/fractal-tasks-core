--- conflicted
+++ resolved
@@ -35,12 +35,8 @@
 anndata = ">=0.8.0,<0.11.0"
 filelock = "3.13.*"
 ngio = ">=0.1.5,<0.2.0"
-<<<<<<< HEAD
 fractal-task-tools = "0.0.12"
-=======
-fractal-task-tools = "0.0.10"
 numcodecs = "<0.16.0"
->>>>>>> 25d83518
 
 # Optional dependencies (used in extras)
 Pillow = { version = ">=9.1.1", optional = true }
