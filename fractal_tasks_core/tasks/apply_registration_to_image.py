--- conflicted
+++ resolved
@@ -104,12 +104,9 @@
             f"{reference_acquisition=} was not one of the available "
             f"acquisitions in {acq_dict=} for well {well_url}"
         )
-<<<<<<< HEAD
-    reference_zarr_url = f"{well_url}/{acq_dict[reference_acquisition]}"
-=======
-    elif len(acq_dict[reference_cycle]) > 1:
+    elif len(acq_dict[reference_acquisition]) > 1:
         ref_path = _get_matching_ref_cycle_path_heuristic(
-            acq_dict[reference_cycle], old_img_path
+            acq_dict[reference_acquisition], old_img_path
         )
         logger.warning(
             "Running registration when there are multiple images of the same "
@@ -117,9 +114,8 @@
             f"cycle. Using {ref_path} as the reference image."
         )
     else:
-        ref_path = acq_dict[reference_cycle][0]
+        ref_path = acq_dict[reference_acquisition][0]
     reference_zarr_url = f"{well_url}/{ref_path}"
->>>>>>> ba359b7e
 
     ROI_table_ref = ad.read_zarr(
         f"{reference_zarr_url}/tables/{registered_roi_table}"
