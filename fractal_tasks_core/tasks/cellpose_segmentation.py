# Copyright 2022 (C) Friedrich Miescher Institute for Biomedical Research and
# University of Zurich
#
# Original authors:
# Tommaso Comparin <tommaso.comparin@exact-lab.it>
# Marco Franzon <marco.franzon@exact-lab.it>
# Joel Lüthi  <joel.luethi@fmi.ch>
#
# This file is part of Fractal and was originally developed by eXact lab S.r.l.
# <exact-lab.it> under contract with Liberali Lab from the Friedrich Miescher
# Institute for Biomedical Research and Pelkmans Lab from the University of
# Zurich.
"""
Image segmentation via Cellpose library.
"""
import logging
import os
import time
from typing import Literal
from typing import Optional

import anndata as ad
import cellpose
import dask.array as da
import numpy as np
import pandas as pd
import zarr
from cellpose import models
<<<<<<< HEAD
from pydantic.v1.decorator import validate_arguments
=======
from pydantic import Field
from pydantic.decorator import validate_arguments
>>>>>>> 371bbc0c

import fractal_tasks_core
from fractal_tasks_core.labels import prepare_label_group
from fractal_tasks_core.masked_loading import masked_loading_wrapper
from fractal_tasks_core.ngff import load_NgffImageMeta
from fractal_tasks_core.pyramids import build_pyramid
from fractal_tasks_core.roi import (
    array_to_bounding_box_table,
)
from fractal_tasks_core.roi import check_valid_ROI_indices
from fractal_tasks_core.roi import (
    convert_ROI_table_to_indices,
)
from fractal_tasks_core.roi import empty_bounding_box_table
from fractal_tasks_core.roi import (
    find_overlaps_in_ROI_indices,
)
from fractal_tasks_core.roi import get_overlapping_pairs_3D
from fractal_tasks_core.roi import is_ROI_table_valid
from fractal_tasks_core.roi import load_region
from fractal_tasks_core.tables import write_table
from fractal_tasks_core.tasks.cellpose_utils import (
    _normalize_cellpose_channels,
)
from fractal_tasks_core.tasks.cellpose_utils import (
    CellposeChannel1InputModel,
)
from fractal_tasks_core.tasks.cellpose_utils import (
    CellposeChannel2InputModel,
)
from fractal_tasks_core.tasks.cellpose_utils import (
    CellposeCustomNormalizer,
)
from fractal_tasks_core.tasks.cellpose_utils import (
    CellposeModelParams,
)
from fractal_tasks_core.utils import rescale_datasets

logger = logging.getLogger(__name__)

__OME_NGFF_VERSION__ = fractal_tasks_core.__OME_NGFF_VERSION__


def segment_ROI(
    x: np.ndarray,
    model: models.CellposeModel = None,
    do_3D: bool = True,
    channels: list[int] = [0, 0],
    diameter: float = 30.0,
    normalize: CellposeCustomNormalizer = CellposeCustomNormalizer(),
    normalize2: Optional[CellposeCustomNormalizer] = None,
    label_dtype: Optional[np.dtype] = None,
    advanced_cellpose_model_params: CellposeModelParams = CellposeModelParams(),  # noqa: E501
) -> np.ndarray:
    """
    Internal function that runs Cellpose segmentation for a single ROI.

    Args:
        x: 4D numpy array.
        model: An instance of `models.CellposeModel`.
        do_3D: If `True`, cellpose runs in 3D mode: runs on xy, xz & yz planes,
            then averages the flows.
        channels: Which channels to use. If only one channel is provided, `[0,
            0]` should be used. If two channels are provided (the first
            dimension of `x` has length of 2), `[1, 2]` should be used
            (`x[0, :, :,:]` contains the membrane channel and
            `x[1, :, :, :]` contains the nuclear channel).
        diameter: Expected object diameter in pixels for cellpose.
        normalize: By default, data is normalized so 0.0=1st percentile and
            1.0=99th percentile of image intensities in each channel.
            This automatic normalization can lead to issues when the image to
            be segmented is very sparse. You can turn off the default
            rescaling. With the "custom" option, you can either provide your
            own rescaling percentiles or fixed rescaling upper and lower
            bound integers.
        normalize2: Normalization options for channel 2. If one channel is
            normalized with default settings, both channels need to be
            normalized with default settings.
        label_dtype: Label images are cast into this `np.dtype`.
        advanced_cellpose_model_params: Advanced Cellpose model parameters
            that are passed to the Cellpose `model.eval` method.
    """

    # Write some debugging info
    logger.info(
        "[segment_ROI] START |"
        f" x: {type(x)}, {x.shape} |"
        f" {do_3D=} |"
        f" {model.diam_mean=} |"
        f" {diameter=} |"
        f" {advanced_cellpose_model_params.flow_threshold=} |"
        f" {normalize.type=}"
    )
    x = _normalize_cellpose_channels(x, channels, normalize, normalize2)

    # Actual labeling
    t0 = time.perf_counter()
    mask, _, _ = model.eval(
        x,
        channels=channels,
        do_3D=do_3D,
        net_avg=advanced_cellpose_model_params.net_avg,
        augment=advanced_cellpose_model_params.augment,
        diameter=diameter,
        anisotropy=advanced_cellpose_model_params.anisotropy,
        cellprob_threshold=advanced_cellpose_model_params.cellprob_threshold,
        flow_threshold=advanced_cellpose_model_params.flow_threshold,
        normalize=normalize.cellpose_normalize,
        min_size=advanced_cellpose_model_params.min_size,
        batch_size=advanced_cellpose_model_params.batch_size,
        invert=advanced_cellpose_model_params.invert,
        tile=advanced_cellpose_model_params.tile,
        tile_overlap=advanced_cellpose_model_params.tile_overlap,
        resample=advanced_cellpose_model_params.resample,
        interp=advanced_cellpose_model_params.interp,
        stitch_threshold=advanced_cellpose_model_params.stitch_threshold,
    )

    if mask.ndim == 2:
        # If we get a 2D image, we still return it as a 3D array
        mask = np.expand_dims(mask, axis=0)
    t1 = time.perf_counter()

    # Write some debugging info
    logger.info(
        "[segment_ROI] END   |"
        f" Elapsed: {t1-t0:.3f} s |"
        f" {mask.shape=},"
        f" {mask.dtype=} (then {label_dtype}),"
        f" {np.max(mask)=} |"
        f" {model.diam_mean=} |"
        f" {diameter=} |"
        f" {advanced_cellpose_model_params.flow_threshold=}"
    )

    return mask.astype(label_dtype)


@validate_arguments
def cellpose_segmentation(
    *,
    # Fractal parameters
    zarr_url: str,
    # Core parameters
    level: int,
    channel: CellposeChannel1InputModel,
    channel2: CellposeChannel2InputModel = Field(
        default_factory=CellposeChannel2InputModel
    ),
    input_ROI_table: str = "FOV_ROI_table",
    output_ROI_table: Optional[str] = None,
    output_label_name: Optional[str] = None,
    # Cellpose-related arguments
    diameter_level0: float = 30.0,
    # https://github.com/fractal-analytics-platform/fractal-tasks-core/issues/401 # noqa E501
    model_type: Literal[tuple(models.MODEL_NAMES)] = "cyto2",
    pretrained_model: Optional[str] = None,
    relabeling: bool = True,
    use_masks: bool = True,
    advanced_cellpose_model_params: CellposeModelParams = Field(
        default_factory=CellposeModelParams
    ),
    overwrite: bool = True,
) -> None:
    """
    Run cellpose segmentation on the ROIs of a single OME-Zarr image.

    Args:
        zarr_url: Path or url to the individual OME-Zarr image to be processed.
            (standard argument for Fractal tasks, managed by Fractal server).
        level: Pyramid level of the image to be segmented. Choose `0` to
            process at full resolution.
        channel: Primary channel for segmentation; requires either
            `wavelength_id` (e.g. `A01_C01`) or `label` (e.g. `DAPI`), but not
            both. Also contains normalization options. By default, data is
            normalized so 0.0=1st percentile and 1.0=99th percentile of image
            intensities in each channel.
            This automatic normalization can lead to issues when the image to
            be segmented is very sparse. You can turn off the default
            rescaling. With the "custom" option, you can either provide your
            own rescaling percentiles or fixed rescaling upper and lower
            bound integers.
        channel2: Second channel for segmentation (in the same format as
            `channel`). If specified, cellpose runs in dual channel mode.
            For dual channel segmentation of cells, the first channel should
            contain the membrane marker, the second channel should contain the
            nuclear marker.
        input_ROI_table: Name of the ROI table over which the task loops to
            apply Cellpose segmentation. Examples: `FOV_ROI_table` => loop over
            the field of views, `organoid_ROI_table` => loop over the organoid
            ROI table (generated by another task), `well_ROI_table` => process
            the whole well as one image.
        output_ROI_table: If provided, a ROI table with that name is created,
            which will contain the bounding boxes of the newly segmented
            labels. ROI tables should have `ROI` in their name.
        output_label_name: Name of the output label image (e.g. `"organoids"`).
        diameter_level0: Expected diameter of the objects that should be
            segmented in pixels at level 0. Initial diameter is rescaled using
            the `level` that was selected. The rescaled value is passed as
            the diameter to the `CellposeModel.eval` method.
        model_type: Parameter of `CellposeModel` class. Defines which model
            should be used. Typical choices are `nuclei`, `cyto`, `cyto2`, etc.
        pretrained_model: Parameter of `CellposeModel` class (takes
            precedence over `model_type`). Allows you to specify the path of
            a custom trained cellpose model.
        relabeling: If `True`, apply relabeling so that label values are
            unique for all objects in the well.
        use_masks: If `True`, try to use masked loading and fall back to
            `use_masks=False` if the ROI table is not suitable. Masked
            loading is relevant when only a subset of the bounding box should
            actually be processed (e.g. running within `organoid_ROI_table`).
        advanced_cellpose_model_params: Advanced Cellpose model parameters
            that are passed to the Cellpose `model.eval` method.
        overwrite: If `True`, overwrite the task output.
    """
    logger.info(f"Processing {zarr_url=}")

    # Preliminary checks on Cellpose model
    if pretrained_model:
        if not os.path.exists(pretrained_model):
            raise ValueError(f"{pretrained_model=} does not exist.")

    # Read attributes from NGFF metadata
    ngff_image_meta = load_NgffImageMeta(zarr_url)
    num_levels = ngff_image_meta.num_levels
    coarsening_xy = ngff_image_meta.coarsening_xy
    full_res_pxl_sizes_zyx = ngff_image_meta.get_pixel_sizes_zyx(level=0)
    actual_res_pxl_sizes_zyx = ngff_image_meta.get_pixel_sizes_zyx(level=level)
    logger.info(f"NGFF image has {num_levels=}")
    logger.info(f"NGFF image has {coarsening_xy=}")
    logger.info(
        f"NGFF image has full-res pixel sizes {full_res_pxl_sizes_zyx}"
    )
    logger.info(
        f"NGFF image has level-{level} pixel sizes "
        f"{actual_res_pxl_sizes_zyx}"
    )

    # Find channel index
    omero_channel = channel.get_omero_channel(zarr_url)
    if omero_channel:
        ind_channel = omero_channel.index
    else:
        return

    # Find channel index for second channel, if one is provided
    if channel2.is_set():
        omero_channel_2 = channel2.get_omero_channel(zarr_url)
        if omero_channel_2:
            ind_channel_c2 = omero_channel_2.index
        else:
            return

    # Set channel label
    if output_label_name is None:
        try:
            channel_label = omero_channel.label
            output_label_name = f"label_{channel_label}"
        except (KeyError, IndexError):
            output_label_name = f"label_{ind_channel}"

    # Load ZYX data
    data_zyx = da.from_zarr(f"{zarr_url}/{level}")[ind_channel]
    logger.info(f"{data_zyx.shape=}")
    if channel2.is_set():
        data_zyx_c2 = da.from_zarr(f"{zarr_url}/{level}")[ind_channel_c2]
        logger.info(f"Second channel: {data_zyx_c2.shape=}")

    # Read ROI table
    ROI_table_path = f"{zarr_url}/tables/{input_ROI_table}"
    ROI_table = ad.read_zarr(ROI_table_path)

    # Perform some checks on the ROI table
    valid_ROI_table = is_ROI_table_valid(
        table_path=ROI_table_path, use_masks=use_masks
    )
    if use_masks and not valid_ROI_table:
        logger.info(
            f"ROI table at {ROI_table_path} cannot be used for masked "
            "loading. Set use_masks=False."
        )
        use_masks = False
    logger.info(f"{use_masks=}")

    # Create list of indices for 3D ROIs spanning the entire Z direction
    list_indices = convert_ROI_table_to_indices(
        ROI_table,
        level=level,
        coarsening_xy=coarsening_xy,
        full_res_pxl_sizes_zyx=full_res_pxl_sizes_zyx,
    )
    check_valid_ROI_indices(list_indices, input_ROI_table)

    # If we are not planning to use masked loading, fail for overlapping ROIs
    if not use_masks:
        overlap = find_overlaps_in_ROI_indices(list_indices)
        if overlap:
            raise ValueError(
                f"ROI indices created from {input_ROI_table} table have "
                "overlaps, but we are not using masked loading."
            )

    # Select 2D/3D behavior and set some parameters
    do_3D = data_zyx.shape[0] > 1 and len(data_zyx.shape) == 3
    if do_3D:
        if advanced_cellpose_model_params.anisotropy is None:
            # Compute anisotropy as pixel_size_z/pixel_size_x
            advanced_cellpose_model_params.anisotropy = (
                actual_res_pxl_sizes_zyx[0] / actual_res_pxl_sizes_zyx[2]
            )
        logger.info(f"Anisotropy: {advanced_cellpose_model_params.anisotropy}")

    # Rescale datasets (only relevant for level>0)
    if ngff_image_meta.axes_names[0] != "c":
        raise ValueError(
            "Cannot set `remove_channel_axis=True` for multiscale "
            f"metadata with axes={ngff_image_meta.axes_names}. "
            'First axis should have name "c".'
        )
    new_datasets = rescale_datasets(
        datasets=[ds.dict() for ds in ngff_image_meta.datasets],
        coarsening_xy=coarsening_xy,
        reference_level=level,
        remove_channel_axis=True,
    )

    label_attrs = {
        "image-label": {
            "version": __OME_NGFF_VERSION__,
            "source": {"image": "../../"},
        },
        "multiscales": [
            {
                "name": output_label_name,
                "version": __OME_NGFF_VERSION__,
                "axes": [
                    ax.dict()
                    for ax in ngff_image_meta.multiscale.axes
                    if ax.type != "channel"
                ],
                "datasets": new_datasets,
            }
        ],
    }

    image_group = zarr.group(zarr_url)
    label_group = prepare_label_group(
        image_group,
        output_label_name,
        overwrite=overwrite,
        label_attrs=label_attrs,
        logger=logger,
    )

    logger.info(
        f"Helper function `prepare_label_group` returned {label_group=}"
    )
    logger.info(f"Output label path: {zarr_url}/labels/{output_label_name}/0")
    store = zarr.storage.FSStore(f"{zarr_url}/labels/{output_label_name}/0")
    label_dtype = np.uint32

    # Ensure that all output shapes & chunks are 3D (for 2D data: (1, y, x))
    # https://github.com/fractal-analytics-platform/fractal-tasks-core/issues/398
    shape = data_zyx.shape
    if len(shape) == 2:
        shape = (1, *shape)
    chunks = data_zyx.chunksize
    if len(chunks) == 2:
        chunks = (1, *chunks)
    mask_zarr = zarr.create(
        shape=shape,
        chunks=chunks,
        dtype=label_dtype,
        store=store,
        overwrite=False,
        dimension_separator="/",
    )

    logger.info(
        f"mask will have shape {data_zyx.shape} "
        f"and chunks {data_zyx.chunks}"
    )

    # Initialize cellpose
    gpu = advanced_cellpose_model_params.use_gpu and cellpose.core.use_gpu()
    if pretrained_model:
        model = models.CellposeModel(
            gpu=gpu, pretrained_model=pretrained_model
        )
    else:
        model = models.CellposeModel(gpu=gpu, model_type=model_type)

    # Initialize other things
    logger.info(f"Start cellpose_segmentation task for {zarr_url}")
    logger.info(f"relabeling: {relabeling}")
    logger.info(f"do_3D: {do_3D}")
    logger.info(f"use_gpu: {gpu}")
    logger.info(f"level: {level}")
    logger.info(f"model_type: {model_type}")
    logger.info(f"pretrained_model: {pretrained_model}")
    logger.info(f"anisotropy: {advanced_cellpose_model_params.anisotropy}")
    logger.info("Total well shape/chunks:")
    logger.info(f"{data_zyx.shape}")
    logger.info(f"{data_zyx.chunks}")
    if channel2.is_set():
        logger.info("Dual channel input for cellpose model")
        logger.info(f"{data_zyx_c2.shape}")
        logger.info(f"{data_zyx_c2.chunks}")

    # Counters for relabeling
    if relabeling:
        num_labels_tot = 0

    # Iterate over ROIs
    num_ROIs = len(list_indices)

    if output_ROI_table:
        bbox_dataframe_list = []

    logger.info(f"Now starting loop over {num_ROIs} ROIs")
    for i_ROI, indices in enumerate(list_indices):
        # Define region
        s_z, e_z, s_y, e_y, s_x, e_x = indices[:]
        region = (
            slice(s_z, e_z),
            slice(s_y, e_y),
            slice(s_x, e_x),
        )
        logger.info(f"Now processing ROI {i_ROI+1}/{num_ROIs}")

        # Prepare single-channel or dual-channel input for cellpose
        if channel2.is_set():
            # Dual channel mode, first channel is the membrane channel
            img_1 = load_region(
                data_zyx,
                region,
                compute=True,
                return_as_3D=True,
            )
            img_np = np.zeros((2, *img_1.shape))
            img_np[0, :, :, :] = img_1
            img_np[1, :, :, :] = load_region(
                data_zyx_c2,
                region,
                compute=True,
                return_as_3D=True,
            )
            channels = [1, 2]
        else:
            img_np = np.expand_dims(
                load_region(data_zyx, region, compute=True, return_as_3D=True),
                axis=0,
            )
            channels = [0, 0]

        # Prepare keyword arguments for segment_ROI function
        kwargs_segment_ROI = dict(
            model=model,
            channels=channels,
            do_3D=do_3D,
            label_dtype=label_dtype,
            diameter=diameter_level0 / coarsening_xy**level,
            normalize=channel.normalize,
            normalize2=channel2.normalize,
            advanced_cellpose_model_params=advanced_cellpose_model_params,
        )

        # Prepare keyword arguments for preprocessing function
        preprocessing_kwargs = {}
        if use_masks:
            preprocessing_kwargs = dict(
                region=region,
                current_label_path=f"{zarr_url}/labels/{output_label_name}/0",
                ROI_table_path=ROI_table_path,
                ROI_positional_index=i_ROI,
            )

        # Call segment_ROI through the masked-loading wrapper, which includes
        # pre/post-processing functions if needed
        new_label_img = masked_loading_wrapper(
            image_array=img_np,
            function=segment_ROI,
            kwargs=kwargs_segment_ROI,
            use_masks=use_masks,
            preprocessing_kwargs=preprocessing_kwargs,
        )

        # Shift labels and update relabeling counters
        if relabeling:
            num_labels_roi = np.max(new_label_img)
            new_label_img[new_label_img > 0] += num_labels_tot
            num_labels_tot += num_labels_roi

            # Write some logs
            logger.info(f"ROI {indices}, {num_labels_roi=}, {num_labels_tot=}")

            # Check that total number of labels is under control
            if num_labels_tot > np.iinfo(label_dtype).max:
                raise ValueError(
                    "ERROR in re-labeling:"
                    f"Reached {num_labels_tot} labels, "
                    f"but dtype={label_dtype}"
                )

        if output_ROI_table:
            bbox_df = array_to_bounding_box_table(
                new_label_img,
                actual_res_pxl_sizes_zyx,
                origin_zyx=(s_z, s_y, s_x),
            )

            bbox_dataframe_list.append(bbox_df)

            overlap_list = []
            for df in bbox_dataframe_list:
                overlap_list.extend(
                    get_overlapping_pairs_3D(df, full_res_pxl_sizes_zyx)
                )
            if len(overlap_list) > 0:
                logger.warning(
                    f"{len(overlap_list)} bounding-box pairs overlap"
                )

        # Compute and store 0-th level to disk
        da.array(new_label_img).to_zarr(
            url=mask_zarr,
            region=region,
            compute=True,
        )

    logger.info(
        f"End cellpose_segmentation task for {zarr_url}, "
        "now building pyramids."
    )

    # Starting from on-disk highest-resolution data, build and write to disk a
    # pyramid of coarser levels
    build_pyramid(
        zarrurl=f"{zarr_url}/labels/{output_label_name}",
        overwrite=overwrite,
        num_levels=num_levels,
        coarsening_xy=coarsening_xy,
        chunksize=chunks,
        aggregation_function=np.max,
    )

    logger.info("End building pyramids")

    if output_ROI_table:
        # Handle the case where `bbox_dataframe_list` is empty (typically
        # because list_indices is also empty)
        if len(bbox_dataframe_list) == 0:
            bbox_dataframe_list = [empty_bounding_box_table()]
        # Concatenate all ROI dataframes
        df_well = pd.concat(bbox_dataframe_list, axis=0, ignore_index=True)
        df_well.index = df_well.index.astype(str)
        # Extract labels and drop them from df_well
        labels = pd.DataFrame(df_well["label"].astype(str))
        df_well.drop(labels=["label"], axis=1, inplace=True)
        # Convert all to float (warning: some would be int, in principle)
        bbox_dtype = np.float32
        df_well = df_well.astype(bbox_dtype)
        # Convert to anndata
        bbox_table = ad.AnnData(df_well, dtype=bbox_dtype)
        bbox_table.obs = labels

        # Write to zarr group
        image_group = zarr.group(zarr_url)
        logger.info(
            "Now writing bounding-box ROI table to "
            f"{zarr_url}/tables/{output_ROI_table}"
        )
        table_attrs = {
            "type": "masking_roi_table",
            "region": {"path": f"../labels/{output_label_name}"},
            "instance_key": "label",
        }
        write_table(
            image_group,
            output_ROI_table,
            bbox_table,
            overwrite=overwrite,
            table_attrs=table_attrs,
        )


if __name__ == "__main__":
    from fractal_tasks_core.tasks._utils import run_fractal_task

    run_fractal_task(
        task_function=cellpose_segmentation,
        logger_name=logger.name,
    )<|MERGE_RESOLUTION|>--- conflicted
+++ resolved
@@ -26,12 +26,8 @@
 import pandas as pd
 import zarr
 from cellpose import models
-<<<<<<< HEAD
+from pydantic.v1 import Field
 from pydantic.v1.decorator import validate_arguments
-=======
-from pydantic import Field
-from pydantic.decorator import validate_arguments
->>>>>>> 371bbc0c
 
 import fractal_tasks_core
 from fractal_tasks_core.labels import prepare_label_group
@@ -178,9 +174,7 @@
     # Core parameters
     level: int,
     channel: CellposeChannel1InputModel,
-    channel2: CellposeChannel2InputModel = Field(
-        default_factory=CellposeChannel2InputModel
-    ),
+    channel2: CellposeChannel2InputModel = Field(default_factory=CellposeChannel2InputModel),
     input_ROI_table: str = "FOV_ROI_table",
     output_ROI_table: Optional[str] = None,
     output_label_name: Optional[str] = None,
@@ -191,9 +185,7 @@
     pretrained_model: Optional[str] = None,
     relabeling: bool = True,
     use_masks: bool = True,
-    advanced_cellpose_model_params: CellposeModelParams = Field(
-        default_factory=CellposeModelParams
-    ),
+    advanced_cellpose_model_params: CellposeModelParams = Field(default_factory=CellposeModelParams),
     overwrite: bool = True,
 ) -> None:
     """
@@ -262,13 +254,8 @@
     actual_res_pxl_sizes_zyx = ngff_image_meta.get_pixel_sizes_zyx(level=level)
     logger.info(f"NGFF image has {num_levels=}")
     logger.info(f"NGFF image has {coarsening_xy=}")
-    logger.info(
-        f"NGFF image has full-res pixel sizes {full_res_pxl_sizes_zyx}"
-    )
-    logger.info(
-        f"NGFF image has level-{level} pixel sizes "
-        f"{actual_res_pxl_sizes_zyx}"
-    )
+    logger.info(f"NGFF image has full-res pixel sizes {full_res_pxl_sizes_zyx}")
+    logger.info(f"NGFF image has level-{level} pixel sizes " f"{actual_res_pxl_sizes_zyx}")
 
     # Find channel index
     omero_channel = channel.get_omero_channel(zarr_url)
@@ -305,14 +292,9 @@
     ROI_table = ad.read_zarr(ROI_table_path)
 
     # Perform some checks on the ROI table
-    valid_ROI_table = is_ROI_table_valid(
-        table_path=ROI_table_path, use_masks=use_masks
-    )
+    valid_ROI_table = is_ROI_table_valid(table_path=ROI_table_path, use_masks=use_masks)
     if use_masks and not valid_ROI_table:
-        logger.info(
-            f"ROI table at {ROI_table_path} cannot be used for masked "
-            "loading. Set use_masks=False."
-        )
+        logger.info(f"ROI table at {ROI_table_path} cannot be used for masked " "loading. Set use_masks=False.")
         use_masks = False
     logger.info(f"{use_masks=}")
 
@@ -339,9 +321,7 @@
     if do_3D:
         if advanced_cellpose_model_params.anisotropy is None:
             # Compute anisotropy as pixel_size_z/pixel_size_x
-            advanced_cellpose_model_params.anisotropy = (
-                actual_res_pxl_sizes_zyx[0] / actual_res_pxl_sizes_zyx[2]
-            )
+            advanced_cellpose_model_params.anisotropy = actual_res_pxl_sizes_zyx[0] / actual_res_pxl_sizes_zyx[2]
         logger.info(f"Anisotropy: {advanced_cellpose_model_params.anisotropy}")
 
     # Rescale datasets (only relevant for level>0)
@@ -367,11 +347,7 @@
             {
                 "name": output_label_name,
                 "version": __OME_NGFF_VERSION__,
-                "axes": [
-                    ax.dict()
-                    for ax in ngff_image_meta.multiscale.axes
-                    if ax.type != "channel"
-                ],
+                "axes": [ax.dict() for ax in ngff_image_meta.multiscale.axes if ax.type != "channel"],
                 "datasets": new_datasets,
             }
         ],
@@ -386,9 +362,7 @@
         logger=logger,
     )
 
-    logger.info(
-        f"Helper function `prepare_label_group` returned {label_group=}"
-    )
+    logger.info(f"Helper function `prepare_label_group` returned {label_group=}")
     logger.info(f"Output label path: {zarr_url}/labels/{output_label_name}/0")
     store = zarr.storage.FSStore(f"{zarr_url}/labels/{output_label_name}/0")
     label_dtype = np.uint32
@@ -410,17 +384,12 @@
         dimension_separator="/",
     )
 
-    logger.info(
-        f"mask will have shape {data_zyx.shape} "
-        f"and chunks {data_zyx.chunks}"
-    )
+    logger.info(f"mask will have shape {data_zyx.shape} " f"and chunks {data_zyx.chunks}")
 
     # Initialize cellpose
     gpu = advanced_cellpose_model_params.use_gpu and cellpose.core.use_gpu()
     if pretrained_model:
-        model = models.CellposeModel(
-            gpu=gpu, pretrained_model=pretrained_model
-        )
+        model = models.CellposeModel(gpu=gpu, pretrained_model=pretrained_model)
     else:
         model = models.CellposeModel(gpu=gpu, model_type=model_type)
 
@@ -531,9 +500,7 @@
             # Check that total number of labels is under control
             if num_labels_tot > np.iinfo(label_dtype).max:
                 raise ValueError(
-                    "ERROR in re-labeling:"
-                    f"Reached {num_labels_tot} labels, "
-                    f"but dtype={label_dtype}"
+                    "ERROR in re-labeling:" f"Reached {num_labels_tot} labels, " f"but dtype={label_dtype}"
                 )
 
         if output_ROI_table:
@@ -547,13 +514,9 @@
 
             overlap_list = []
             for df in bbox_dataframe_list:
-                overlap_list.extend(
-                    get_overlapping_pairs_3D(df, full_res_pxl_sizes_zyx)
-                )
+                overlap_list.extend(get_overlapping_pairs_3D(df, full_res_pxl_sizes_zyx))
             if len(overlap_list) > 0:
-                logger.warning(
-                    f"{len(overlap_list)} bounding-box pairs overlap"
-                )
+                logger.warning(f"{len(overlap_list)} bounding-box pairs overlap")
 
         # Compute and store 0-th level to disk
         da.array(new_label_img).to_zarr(
@@ -562,10 +525,7 @@
             compute=True,
         )
 
-    logger.info(
-        f"End cellpose_segmentation task for {zarr_url}, "
-        "now building pyramids."
-    )
+    logger.info(f"End cellpose_segmentation task for {zarr_url}, " "now building pyramids.")
 
     # Starting from on-disk highest-resolution data, build and write to disk a
     # pyramid of coarser levels
@@ -600,10 +560,7 @@
 
         # Write to zarr group
         image_group = zarr.group(zarr_url)
-        logger.info(
-            "Now writing bounding-box ROI table to "
-            f"{zarr_url}/tables/{output_ROI_table}"
-        )
+        logger.info("Now writing bounding-box ROI table to " f"{zarr_url}/tables/{output_ROI_table}")
         table_attrs = {
             "type": "masking_roi_table",
             "region": {"path": f"../labels/{output_label_name}"},
