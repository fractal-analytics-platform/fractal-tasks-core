--- conflicted
+++ resolved
@@ -55,13 +55,8 @@
     metadata: Dict[str, Any],
     image_extension: str = "tif",
     image_glob_patterns: Optional[list[str]] = None,
-<<<<<<< HEAD
     allowed_channels: List[Channel],
-    num_levels: int = 2,
-=======
-    allowed_channels: Sequence[Dict[str, Any]],
     num_levels: int = 5,
->>>>>>> 565dc476
     coarsening_xy: int = 2,
     metadata_table: str = "mrf_mlf",
 ) -> Dict[str, Any]:
