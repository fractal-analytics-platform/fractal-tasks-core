--- conflicted
+++ resolved
@@ -600,11 +600,8 @@
         # Task-specific arguments
         channel_label: Optional[str]
         wavelength_id: Optional[str]
-<<<<<<< HEAD
         channel_label_c2: Optional[str]
         channel_label_c2: Optional[str]
-=======
->>>>>>> f0a0d6e6
         level: int
         relabeling: bool = True
         anisotropy: Optional[float] = None
