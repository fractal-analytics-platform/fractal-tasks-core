--- conflicted
+++ resolved
@@ -62,20 +62,12 @@
 
 
 def segment_FOV(
-<<<<<<< HEAD
     x: np.ndarray,
-    model=None,
+    model: models.CellposeModel = None,
     do_3D: bool = True,
     channels=[0, 0],
-    anisotropy=None,
-    diameter: float = 40.0,
-=======
-    column: np.ndarray,
-    model: models.CellposeModel = None,
-    do_3D: bool = True,
     anisotropy: Optional[float] = None,
     diameter: float = 30.0,
->>>>>>> 1e82bc2e
     cellprob_threshold: float = 0.0,
     flow_threshold: float = 0.4,
     label_dtype: Optional[np.dtype] = None,
@@ -87,26 +79,15 @@
     """
     Internal function that runs Cellpose segmentation for a single ROI.
 
-<<<<<<< HEAD
     :param x: numpy array
-    :param model: TBD
-    :param do_3D: TBD
+    :param model: An instance of models.CellposeModel
+    :param do_3D: If true, cellpose runs in 3D mode: runs on xy, xz & yz
+                  planes, then averages the flows.
     :param channels: Which channels to use. If only one channel is provided,
                      [0, 0] should be used. If two channels are provided
                      (the first dimension of x has lenth of 2), [[1, 2]]
                      should be used (x[0, :, :, :] contains the membrane
                      channel first & x[1, :, :, :] the nuclear channel).
-    :param anisotropy: TBD
-    :param diameter: TBD
-    :param cellprob_threshold: TBD
-    :param flow_threshold: TBD
-    :param label_dtype: TBD
-    :param well_id: TBD
-=======
-    :param column: Three-dimensional numpy array
-    :param model: An instance of models.CellposeModel
-    :param do_3D: If true, cellpose runs in 3D mode: runs on xy, xz & yz
-                  planes, then averages the flows.
     :param anisotropy: Set anisotropy rescaling factor for Z dimension
     :param diameter: Expected object diameter in pixels for cellpose
     :param cellprob_threshold: Cellpose model parameter
@@ -119,7 +100,6 @@
                     networks (useful for nuclei, cyto & cyto2, not sure it
                     works for the others)
     :param min_size: Minimum size of the segmented objects
->>>>>>> 1e82bc2e
     """
 
     # Write some debugging info
