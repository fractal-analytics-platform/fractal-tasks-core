"""
Copyright 2022 (C)
    Friedrich Miescher Institute for Biomedical Research and
    University of Zurich

    Original authors:
    Tommaso Comparin <tommaso.comparin@exact-lab.it>
    Marco Franzon <marco.franzon@exact-lab.it>
    Joel Lüthi  <joel.luethi@fmi.ch>

    This file is part of Fractal and was originally developed by eXact lab
    S.r.l.  <exact-lab.it> under contract with Liberali Lab from the Friedrich
    Miescher Institute for Biomedical Research and Pelkmans Lab from the
    University of Zurich.

Image segmentation via Cellpose library
"""
import json
import logging
import os
import time
from pathlib import Path
from typing import Any
from typing import Dict
from typing import Literal
from typing import Optional
from typing import Sequence

import anndata as ad
import dask.array as da
import numpy as np
import pandas as pd
import zarr
from anndata.experimental import write_elem
from cellpose import models
from cellpose.core import use_gpu

import fractal_tasks_core
from fractal_tasks_core.lib_channels import ChannelNotFoundError
from fractal_tasks_core.lib_channels import get_channel_from_image_zarr
from fractal_tasks_core.lib_pyramid_creation import build_pyramid
from fractal_tasks_core.lib_regions_of_interest import (
    array_to_bounding_box_table,
)
from fractal_tasks_core.lib_regions_of_interest import (
    convert_ROI_table_to_indices,
)
from fractal_tasks_core.lib_remove_FOV_overlaps import (
    get_overlapping_pairs_3D,
)
from fractal_tasks_core.lib_zattrs_utils import extract_zyx_pixel_sizes
from fractal_tasks_core.lib_zattrs_utils import rescale_datasets

logger = logging.getLogger(__name__)


__OME_NGFF_VERSION__ = fractal_tasks_core.__OME_NGFF_VERSION__

CELLPOSE_MODEL_ZOO = [
    "cyto",
    "cyto2",
    "nuclei",
    "tissuenet",
    "livecell",
    "CP",
    "CPx",
    "TN1",
    "TN2",
    "TN3",
    "LC1",
    "LC2",
    "LC3",
    "LC4",
]


def segment_FOV(
    column: np.ndarray,
    model=None,
    do_3D: bool = True,
    anisotropy=None,
    diameter: float = 30.0,
    cellprob_threshold: float = 0.0,
    flow_threshold: float = 0.4,
    label_dtype=None,
    well_id: str = None,
    augment: bool = False,
    net_avg: bool = False,
    min_size: int = 15,
):
    """
    Internal function that runs Cellpose segmentation for a single ROI.

    :param column: Three-dimensional numpy array
    :param model: TBD
    :param do_3D: TBD
    :param anisotropy: TBD
    :param diameter: TBD
    :param cellprob_threshold: TBD
    :param flow_threshold: TBD
    :param label_dtype: TBD
    :param well_id: TBD
    :param augment: Whether to use cellpose augmentation to tile images
                    with overlap
    :param net_avg: Whether to use cellpose net averaging to run the 4 built-in
                    networks (useful for nuclei, cyto & cyto, not sure it works
                    for the others)
    :param min_size: Minimum size of the segmented objects
    """

    # Write some debugging info
    logger.info(
        f"[{well_id}][segment_FOV] START Cellpose |"
        f" column: {type(column)}, {column.shape} |"
        f" do_3D: {do_3D} |"
        f" model.diam_mean: {model.diam_mean} |"
        f" diameter: {diameter} |"
        f" flow threshold: {flow_threshold}"
    )

    # Actual labeling
    t0 = time.perf_counter()
    mask, flows, styles = model.eval(
        column,
        channels=[0, 0],
        do_3D=do_3D,
        net_avg=net_avg,
        augment=augment,
        diameter=diameter,
        anisotropy=anisotropy,
        cellprob_threshold=cellprob_threshold,
        flow_threshold=flow_threshold,
        min_size=min_size,
    )
    if not do_3D:
        mask = np.expand_dims(mask, axis=0)
    t1 = time.perf_counter()

    # Write some debugging info
    logger.info(
        f"[{well_id}][segment_FOV] END   Cellpose |"
        f" Elapsed: {t1-t0:.4f} seconds |"
        f" mask shape: {mask.shape},"
        f" mask dtype: {mask.dtype} (before recast to {label_dtype}),"
        f" max(mask): {np.max(mask)} |"
        f" model.diam_mean: {model.diam_mean} |"
        f" diameter: {diameter} |"
        f" flow threshold: {flow_threshold}"
    )

    return mask.astype(label_dtype)


def cellpose_segmentation(
    *,
    # Fractal arguments
    input_paths: Sequence[str],
    output_path: str,
    component: str,
    metadata: Dict[str, Any],
    # Task-specific arguments
    level: int,
    wavelength_id: Optional[str] = None,
    channel_label: Optional[str] = None,
    relabeling: bool = True,
    anisotropy: Optional[float] = None,
    diameter_level0: float = 30.0,
    cellprob_threshold: float = 0.0,
    flow_threshold: float = 0.4,
    ROI_table_name: str = "FOV_ROI_table",
    bounding_box_ROI_table_name: Optional[str] = None,
    output_label_name: Optional[str] = None,
    model_type: Literal[tuple(CELLPOSE_MODEL_ZOO)] = "cyto2",
    pretrained_model: Optional[str] = None,
    min_size: int = 15,
    augment: bool = False,
    net_avg: bool = False,
) -> Dict[str, Any]:
    """
    Run cellpose segmentation on the ROIs of a single OME-NGFF image

    Full documentation for all arguments is still TBD, especially because some
    of them are standard arguments for Fractal tasks that should be documented
    in a standard way. Here are some examples of valid arguments::

        input_paths = ["/some/path/*.zarr"]
        output_path = "/some/path/*.zarr"
        component = "some_plate.zarr/B/03/0"
        metadata = {"num_levels": 4, "coarsening_xy": 2}

    :param input_paths: TBD (default arg for Fractal tasks)
    :param output_path: TBD (default arg for Fractal tasks)
    :param metadata: TBD (default arg for Fractal tasks)
    :param component: TBD (default arg for Fractal tasks)
    :param level: Pyramid level of the image to be segmented.
    :param wavelength_id: Identifier of a channel based on the
                          wavelength (e.g. ``A01_C01``). If not ``None``, then
                          ``channel_label` must be ``None``.
    :param channel_label: Identifier of a channel based on its label (e.g.
                          ``DAPI``). If not ``None``, then ``wavelength_id``
                          must be ``None``.
    :param relabeling: If ``True``, apply relabeling so that label values are
                       unique across ROIs.
    :param anisotropy: Ratio of the pixel sizes along Z and XY axis (ignored if
                       the image is not three-dimensional). If `None`, it is
                       inferred from the OME-NGFF metadata.
    :param diameter_level0: Initial diameter to be passed to
                            ``CellposeModel.eval`` method (after rescaling from
                            full-resolution to ``level``).
    :param ROI_table_name: name of the table that contains ROIs to which the
                           task applies Cellpose segmentation
    :param bounding_box_ROI_table_name: TBD
    :param output_label_name: TBD
    :param cellprob_threshold: Parameter of ``CellposeModel.eval`` method.
    :param flow_threshold: Parameter of ``CellposeModel.eval`` method.
    :param model_type: Parameter of ``CellposeModel`` class.
    :param pretrained_model: Parameter of ``CellposeModel`` class (takes
                             precedence over ``model_type``).
    :param min_size: Minimum size of the segmented objects (in pixels).
                     Use -1 to turn off the size filter
    :param agument: Whether to use cellpose augmentation to tile images
                    with overlap
    :param net_avg: Whether to use cellpose net averaging to run the 4 built-in
                    networks (useful for nuclei, cyto & cyto, not sure it works
                    for the others)

    """

    # Set input path
    if len(input_paths) > 1:
        raise NotImplementedError
    in_path = Path(input_paths[0]).parent
    zarrurl = (in_path.resolve() / component).as_posix() + "/"
    logger.info(zarrurl)

    # Preliminary check
    if (channel_label is None and wavelength_id is None) or (
        channel_label and wavelength_id
    ):
        raise ValueError(
            f"One and only one of {channel_label=} and "
            f"{wavelength_id=} arguments must be provided"
        )

    # Read useful parameters from metadata
    num_levels = metadata["num_levels"]
    coarsening_xy = metadata["coarsening_xy"]

    plate, well = component.split(".zarr/")

    # Find well ID
    well_id = well.replace("/", "_")[:-1]

    # Find channel index
    try:
        channel = get_channel_from_image_zarr(
            image_zarr_path=zarrurl,
            wavelength_id=wavelength_id,
            label=channel_label,
        )
    except ChannelNotFoundError as e:
        logger.warning(
            "Channel not found, exit from the task.\n"
            f"Original error: {str(e)}"
        )
        return {}
    ind_channel = channel["index"]

    # Set channel label
    if output_label_name is None:
        try:
            channel_label = channel["label"]
            output_label_name = f"label_{channel_label}"
        except (KeyError, IndexError):
            output_label_name = f"label_{ind_channel}"

    # Load ZYX data
    data_zyx = da.from_zarr(f"{zarrurl}{level}")[ind_channel]
    logger.info(f"[{well_id}] {data_zyx.shape=}")

    # Read ROI table
    ROI_table = ad.read_zarr(f"{zarrurl}tables/{ROI_table_name}")

    # Read pixel sizes from zattrs file
    full_res_pxl_sizes_zyx = extract_zyx_pixel_sizes(
        f"{zarrurl}.zattrs", level=0
    )

    actual_res_pxl_sizes_zyx = extract_zyx_pixel_sizes(
        f"{zarrurl}.zattrs", level=level
    )
    # Create list of indices for 3D FOVs spanning the entire Z direction
    list_indices = convert_ROI_table_to_indices(
        ROI_table,
        level=level,
        coarsening_xy=coarsening_xy,
        full_res_pxl_sizes_zyx=full_res_pxl_sizes_zyx,
    )

    # Extract image size from FOV-ROI indices
    # Note: this works at level=0, where FOVs should all be of the exact same
    #       size (in pixels)
    FOV_ROI_table = ad.read_zarr(f"{zarrurl}tables/FOV_ROI_table")
    list_FOV_indices_level0 = convert_ROI_table_to_indices(
        FOV_ROI_table,
        level=0,
        full_res_pxl_sizes_zyx=full_res_pxl_sizes_zyx,
    )
    ref_img_size = None
    for indices in list_FOV_indices_level0:
        img_size = (indices[3] - indices[2], indices[5] - indices[4])
        if ref_img_size is None:
            ref_img_size = img_size
        else:
            if img_size != ref_img_size:
                raise Exception(
                    "ERROR: inconsistent image sizes in "
                    f"{list_FOV_indices_level0=}"
                )
    img_size_y, img_size_x = img_size[:]

    # Select 2D/3D behavior and set some parameters
    do_3D = data_zyx.shape[0] > 1
    if do_3D:
        if anisotropy is None:
            # Read pixel sizes from zattrs file
            pxl_zyx = extract_zyx_pixel_sizes(zarrurl + ".zattrs", level=level)
            pixel_size_z, pixel_size_y, pixel_size_x = pxl_zyx[:]
            logger.info(f"[{well_id}] {pxl_zyx=}")
            if not np.allclose(pixel_size_x, pixel_size_y):
                raise Exception(
                    "ERROR: XY anisotropy detected"
                    f"pixel_size_x={pixel_size_x}"
                    f"pixel_size_y={pixel_size_y}"
                )
            anisotropy = pixel_size_z / pixel_size_x

    # Prelminary checks on Cellpose model
    if pretrained_model is None:
        if model_type not in CELLPOSE_MODEL_ZOO:
            raise ValueError(f"ERROR model_type={model_type} is not allowed.")
    else:
        if not os.path.exists(pretrained_model):
            raise ValueError(f"{pretrained_model=} does not exist.")

    # Load zattrs file
    zattrs_file = f"{zarrurl}.zattrs"
    with open(zattrs_file, "r") as jsonfile:
        zattrs = json.load(jsonfile)

    # Preliminary checks on multiscales
    multiscales = zattrs["multiscales"]
    if len(multiscales) > 1:
        raise NotImplementedError(
            f"Found {len(multiscales)} multiscales, "
            "but only one is currently supported."
        )
    if "coordinateTransformations" in multiscales[0].keys():
        raise NotImplementedError(
            "global coordinateTransformations at the multiscales "
            "level are not currently supported"
        )

    # Rescale datasets (only relevant for level>0)
    new_datasets = rescale_datasets(
        datasets=multiscales[0]["datasets"],
        coarsening_xy=coarsening_xy,
        reference_level=level,
    )

    # Write zattrs for labels and for specific label
    new_labels = [output_label_name]
    try:
        with open(f"{zarrurl}labels/.zattrs", "r") as f_zattrs:
            existing_labels = json.load(f_zattrs)["labels"]
    except FileNotFoundError:
        existing_labels = []
    intersection = set(new_labels) & set(existing_labels)
    logger.info(f"{new_labels=}")
    logger.info(f"{existing_labels=}")
    if intersection:
        raise RuntimeError(
            f"Labels {intersection} already exist but are also part of outputs"
        )
    labels_group = zarr.group(f"{zarrurl}labels")
    labels_group.attrs["labels"] = existing_labels + new_labels

    label_group = labels_group.create_group(output_label_name)
    label_group.attrs["image-label"] = {"version": __OME_NGFF_VERSION__}
    label_group.attrs["multiscales"] = [
        {
            "name": output_label_name,
            "version": __OME_NGFF_VERSION__,
            "axes": [
                ax for ax in multiscales[0]["axes"] if ax["type"] != "channel"
            ],
            "datasets": new_datasets,
        }
    ]

    # Open new zarr group for mask 0-th level
    logger.info(f"[{well_id}] {zarrurl}labels/{output_label_name}/0")
    zarr.group(f"{zarrurl}/labels")
    zarr.group(f"{zarrurl}/labels/{output_label_name}")
    store = zarr.storage.FSStore(f"{zarrurl}labels/{output_label_name}/0")
    label_dtype = np.uint32
    mask_zarr = zarr.create(
        shape=data_zyx.shape,
        chunks=data_zyx.chunksize,
        dtype=label_dtype,
        store=store,
        overwrite=False,
        dimension_separator="/",
    )

    logger.info(
        f"[{well_id}] "
        f"mask will have shape {data_zyx.shape} "
        f"and chunks {data_zyx.chunks}"
    )

    # Initialize cellpose
    gpu = use_gpu()
    if pretrained_model:
        model = models.CellposeModel(
            gpu=gpu, pretrained_model=pretrained_model
        )
    else:
        model = models.CellposeModel(gpu=gpu, model_type=model_type)

    # Initialize other things
    logger.info(f"[{well_id}] Start cellpose_segmentation task for {zarrurl}")
    logger.info(f"[{well_id}] relabeling: {relabeling}")
    logger.info(f"[{well_id}] do_3D: {do_3D}")
    logger.info(f"[{well_id}] use_gpu: {gpu}")
    logger.info(f"[{well_id}] level: {level}")
    logger.info(f"[{well_id}] model_type: {model_type}")
    logger.info(f"[{well_id}] pretrained_model: {pretrained_model}")
    logger.info(f"[{well_id}] anisotropy: {anisotropy}")
    logger.info(f"[{well_id}] Total well shape/chunks:")
    logger.info(f"[{well_id}] {data_zyx.shape}")
    logger.info(f"[{well_id}] {data_zyx.chunks}")

    # Counters for relabeling
    if relabeling:
        num_labels_tot = 0

    # Iterate over ROIs
    num_ROIs = len(list_indices)

    if bounding_box_ROI_table_name:
        bbox_dataframe_list = []

    logger.info(f"[{well_id}] Now starting loop over {num_ROIs} ROIs")
    for i_ROI, indices in enumerate(list_indices):
        # Define region
        s_z, e_z, s_y, e_y, s_x, e_x = indices[:]
        region = (
            slice(s_z, e_z),
            slice(s_y, e_y),
            slice(s_x, e_x),
        )
        logger.info(f"[{well_id}] Now processing ROI {i_ROI+1}/{num_ROIs}")
        # Execute illumination correction
        fov_mask = segment_FOV(
            data_zyx[s_z:e_z, s_y:e_y, s_x:e_x].compute(),
            model=model,
            do_3D=do_3D,
            anisotropy=anisotropy,
            label_dtype=label_dtype,
            diameter=diameter_level0 / coarsening_xy**level,
            cellprob_threshold=cellprob_threshold,
            flow_threshold=flow_threshold,
            well_id=well_id,
            min_size=min_size,
            augment=augment,
            net_avg=net_avg,
        )

        # Shift labels and update relabeling counters
        if relabeling:
            num_labels_fov = np.max(fov_mask)
            fov_mask[fov_mask > 0] += num_labels_tot
            num_labels_tot += num_labels_fov

            # Write some logs
            logger.info(
                f"[{well_id}] "
                f"FOV ROI {indices}, "
                f"{num_labels_fov=}, "
                f"{num_labels_tot=}"
            )

            # Check that total number of labels is under control
            if num_labels_tot > np.iinfo(label_dtype).max:
                raise Exception(
                    "ERROR in re-labeling:"
                    f"Reached {num_labels_tot} labels, "
                    f"but dtype={label_dtype}"
                )

        if bounding_box_ROI_table_name:

            bbox_df = array_to_bounding_box_table(
                fov_mask, actual_res_pxl_sizes_zyx
            )

            bbox_dataframe_list.append(bbox_df)

            overlap_list = []
            for df in bbox_dataframe_list:
                overlap_list.append(
                    get_overlapping_pairs_3D(df, full_res_pxl_sizes_zyx)
                )

        # Compute and store 0-th level to disk
        da.array(fov_mask).to_zarr(
            url=mask_zarr,
            region=region,
            compute=True,
        )

    logger.info(
        f"[{well_id}] End cellpose_segmentation task for {zarrurl}, "
        "now building pyramids."
    )

    # Starting from on-disk highest-resolution data, build and write to disk a
    # pyramid of coarser levels
    build_pyramid(
        zarrurl=f"{zarrurl}labels/{output_label_name}",
        overwrite=False,
        num_levels=num_levels,
        coarsening_xy=coarsening_xy,
        chunksize=data_zyx.chunksize,
        aggregation_function=np.max,
    )

    logger.info(f"[{well_id}] End building pyramids, exit")

    if bounding_box_ROI_table_name:
        logger.info(f"[{well_id}] Writing bounding box table, exit")
        # Concatenate all FOV dataframes
        df_well = pd.concat(bbox_dataframe_list, axis=0, ignore_index=True)
        df_well.index = df_well.index.astype(str)
        # Convert all to float (warning: some would be int, in principle)
        bbox_dtype = np.float32
        df_well = df_well.astype(bbox_dtype)
        # Convert to anndata
        bbox_table = ad.AnnData(df_well, dtype=bbox_dtype)
        # Write to zarr group
        group_tables = zarr.group(f"{in_path}/{component}/tables/")
        write_elem(group_tables, bounding_box_ROI_table_name, bbox_table)
        logger.info(
            f"[{in_path}/{component}/tables/{bounding_box_ROI_table_name}"
        )

    return {}


if __name__ == "__main__":

    from pydantic import BaseModel
    from fractal_tasks_core._utils import run_fractal_task

    class TaskArguments(BaseModel):
        # Fractal arguments
        input_paths: Sequence[str]
        output_path: str
        component: str
        metadata: Dict[str, Any]
        # Task-specific arguments
        channel_label: Optional[str]
        wavelength_id: Optional[str]
        level: int
        relabeling: bool = True
        anisotropy: Optional[float] = None
<<<<<<< HEAD
        diameter_level0: float
        cellprob_threshold: float = 0.0
        flow_threshold: float = 0.4
        ROI_table_name: str = "FOV_ROI_table"
        bounding_box_ROI_table_name: Optional[str] = None
        output_label_name: Optional[str] = None
        model_type: Optional[Literal[tuple(CELLPOSE_MODEL_ZOO)]]
        pretrained_model: Optional[str] = None
        min_size: Optional[int]
        augment: Optional[bool]
        net_avg: Optional[bool]
=======
        diameter_level0: Optional[float]
        cellprob_threshold: Optional[float]
        flow_threshold: Optional[float]
        ROI_table_name: Optional[str]
        bounding_box_ROI_table_name: Optional[str]
        output_label_name: Optional[str]
        model_type: Optional[Literal["nuclei", "cyto", "cyto2"]]
        pretrained_model: Optional[str]
>>>>>>> f0a0d6e6

    run_fractal_task(
        task_function=cellpose_segmentation,
        TaskArgsModel=TaskArguments,
        logger_name=logger.name,
    )<|MERGE_RESOLUTION|>--- conflicted
+++ resolved
@@ -575,28 +575,17 @@
         level: int
         relabeling: bool = True
         anisotropy: Optional[float] = None
-<<<<<<< HEAD
         diameter_level0: float
-        cellprob_threshold: float = 0.0
-        flow_threshold: float = 0.4
-        ROI_table_name: str = "FOV_ROI_table"
-        bounding_box_ROI_table_name: Optional[str] = None
-        output_label_name: Optional[str] = None
-        model_type: Optional[Literal[tuple(CELLPOSE_MODEL_ZOO)]]
-        pretrained_model: Optional[str] = None
-        min_size: Optional[int]
-        augment: Optional[bool]
-        net_avg: Optional[bool]
-=======
-        diameter_level0: Optional[float]
         cellprob_threshold: Optional[float]
         flow_threshold: Optional[float]
         ROI_table_name: Optional[str]
         bounding_box_ROI_table_name: Optional[str]
         output_label_name: Optional[str]
-        model_type: Optional[Literal["nuclei", "cyto", "cyto2"]]
+        model_type: Optional[Literal[tuple(CELLPOSE_MODEL_ZOO)]]
         pretrained_model: Optional[str]
->>>>>>> f0a0d6e6
+        min_size: Optional[int]
+        augment: Optional[bool]
+        net_avg: Optional[bool]
 
     run_fractal_task(
         task_function=cellpose_segmentation,
