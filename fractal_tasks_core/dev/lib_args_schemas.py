"""
Copyright 2022 (C)
    Friedrich Miescher Institute for Biomedical Research and
    University of Zurich

    Original authors:
    Tommaso Comparin <tommaso.comparin@exact-lab.it>
    Yuri Chiucconi <yuri.chiucconi@exact-lab.it>

    This file is part of Fractal and was originally developed by eXact lab
    S.r.l.  <exact-lab.it> under contract with Liberali Lab from the Friedrich
    Miescher Institute for Biomedical Research and Pelkmans Lab from the
    University of Zurich.

Helper functions to handle JSON schemas for task arguments.
"""
from pathlib import Path
from typing import Any
from typing import Optional

from pydantic.decorator import ALT_V_ARGS
from pydantic.decorator import ALT_V_KWARGS
from pydantic.decorator import V_DUPLICATE_KWARGS
from pydantic.decorator import V_POSITIONAL_ONLY_NAME
from pydantic.decorator import ValidatedFunction

from fractal_tasks_core.dev.lib_descriptions import (
    _get_class_attrs_descriptions,
)
from fractal_tasks_core.dev.lib_descriptions import (
    _get_function_args_descriptions,
)
from fractal_tasks_core.dev.lib_descriptions import (
    _insert_class_attrs_descriptions,
)
from fractal_tasks_core.dev.lib_descriptions import (
    _insert_function_args_descriptions,
)
from fractal_tasks_core.dev.lib_signature_constraints import _extract_function
from fractal_tasks_core.dev.lib_signature_constraints import (
    _validate_function_signature,
)
from fractal_tasks_core.dev.lib_titles import _include_titles


_Schema = dict[str, Any]

FRACTAL_TASKS_CORE_PYDANTIC_MODELS = [
    ("fractal_tasks_core", "lib_channels.py", "OmeroChannel"),
    ("fractal_tasks_core", "lib_channels.py", "Window"),
    ("fractal_tasks_core", "lib_input_models.py", "Channel"),
    ("fractal_tasks_core", "lib_input_models.py", "NapariWorkflowsInput"),
    ("fractal_tasks_core", "lib_input_models.py", "NapariWorkflowsOutput"),
]


def _remove_args_kwargs_properties(old_schema: _Schema) -> _Schema:
    """
    Remove ``args`` and ``kwargs`` schema properties

    Pydantic v1 automatically includes ``args`` and ``kwargs`` properties in
    JSON Schemas generated via ``ValidatedFunction(task_function,
    config=None).model.schema()``, with some default (empty) values -- see see
    https://github.com/pydantic/pydantic/blob/1.10.X-fixes/pydantic/decorator.py.

    Verify that these properties match with their expected default values, and
    then remove them from the schema.
    """
    new_schema = old_schema.copy()
    args_property = new_schema["properties"].pop("args")
    kwargs_property = new_schema["properties"].pop("kwargs")
    expected_args_property = {"title": "Args", "type": "array", "items": {}}
    expected_kwargs_property = {"title": "Kwargs", "type": "object"}
    if args_property != expected_args_property:
        raise ValueError(
            f"{args_property=}\ndiffers from\n{expected_args_property=}"
        )
    if kwargs_property != expected_kwargs_property:
        raise ValueError(
            f"{kwargs_property=}\ndiffers from\n"
            f"{expected_kwargs_property=}"
        )
    return new_schema


def _remove_pydantic_internals(old_schema: _Schema) -> _Schema:
    """
    Remove schema properties that are only used internally by Pydantic V1.
    """
    new_schema = old_schema.copy()
    for key in (
        V_POSITIONAL_ONLY_NAME,
        V_DUPLICATE_KWARGS,
        ALT_V_ARGS,
        ALT_V_KWARGS,
    ):
        new_schema["properties"].pop(key, None)
    return new_schema


def create_schema_for_single_task(
    executable: str,
    package: str = "fractal_tasks_core",
    custom_pydantic_models: Optional[list[tuple[str, str, str]]] = None,
) -> _Schema:
    """
    Main function to create a JSON Schema of task arguments
    """

    # Extract the function name. Note: this could be made more general, but for
    # the moment we assume the function has the same name as the module)
    function_name = Path(executable).with_suffix("").name

    # Extract function from module
    task_function = _extract_function(
        package_name=package,
        module_relative_path=executable,
        function_name=function_name,
    )

    # Validate function signature against some custom constraints
    _validate_function_signature(task_function)

    # Create and clean up schema
    vf = ValidatedFunction(task_function, config=None)
    schema = vf.model.schema()
    schema = _remove_args_kwargs_properties(schema)
    schema = _remove_pydantic_internals(schema)

<<<<<<< HEAD
    # Include titles for custom-model-typed arguments
    schema = _include_titles(schema)

    # Include arg descriptions
=======
    # Include descriptions of function arguments
>>>>>>> fef227b5
    function_args_descriptions = _get_function_args_descriptions(
        package_name=package,
        module_relative_path=executable,
        function_name=function_name,
    )
    schema = _insert_function_args_descriptions(
        schema=schema, descriptions=function_args_descriptions
    )

    # Merge lists of fractal-tasks-core and user-provided Pydantic models
    user_provided_models = custom_pydantic_models or []
    pydantic_models = FRACTAL_TASKS_CORE_PYDANTIC_MODELS + user_provided_models

    # Check that model names are unique
    tmp_class_names = set()
    duplicate_class_names = set(
        item[2]
        for item in pydantic_models
        if (item[2] in tmp_class_names or tmp_class_names.add(item[2]))
    )
    if duplicate_class_names:
        pydantic_models_str = "  " + "\n  ".join(map(str, pydantic_models))
        raise ValueError(
            "Cannot parse docstrings for models with non-unique names "
            f"{duplicate_class_names}, in\n{pydantic_models_str}"
        )

    # Extract model-attribute descriptions and insert them into schema
    for package_name, module_relative_path, class_name in pydantic_models:
        attrs_descriptions = _get_class_attrs_descriptions(
            package_name=package_name,
            module_relative_path=module_relative_path,
            class_name=class_name,
        )
        schema = _insert_class_attrs_descriptions(
            schema=schema,
            class_name=class_name,
            descriptions=attrs_descriptions,
        )

    return schema<|MERGE_RESOLUTION|>--- conflicted
+++ resolved
@@ -127,14 +127,10 @@
     schema = _remove_args_kwargs_properties(schema)
     schema = _remove_pydantic_internals(schema)
 
-<<<<<<< HEAD
     # Include titles for custom-model-typed arguments
     schema = _include_titles(schema)
 
-    # Include arg descriptions
-=======
     # Include descriptions of function arguments
->>>>>>> fef227b5
     function_args_descriptions = _get_function_args_descriptions(
         package_name=package,
         module_relative_path=executable,
