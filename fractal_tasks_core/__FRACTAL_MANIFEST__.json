{
  "manifest_version": "2",
  "task_list": [
    {
      "name": "Convert Cellvoyager to OME-Zarr",
      "executable_non_parallel": "tasks/cellvoyager_to_ome_zarr_init.py",
      "executable_parallel": "tasks/cellvoyager_to_ome_zarr_compute.py",
      "meta_non_parallel": {
        "cpus_per_task": 1,
        "mem": 4000
      },
      "meta_parallel": {
        "cpus_per_task": 1,
        "mem": 4000
      },
      "args_schema_non_parallel": {
        "title": "CellvoyagerToOmeZarrInit",
        "type": "object",
        "properties": {
          "zarr_urls": {
            "title": "Zarr Urls",
            "type": "array",
            "items": {
              "type": "string"
            },
            "description": "List of paths or urls to the individual OME-Zarr image to be processed. Not used by the converter task. (standard argument for Fractal tasks, managed by Fractal server)."
          },
          "zarr_dir": {
            "title": "Zarr Dir",
            "type": "string",
            "description": "path of the directory where the new OME-Zarrs will be created. (standard argument for Fractal tasks, managed by Fractal server)."
          },
          "image_dirs": {
            "title": "Image Dirs",
            "type": "array",
            "items": {
              "type": "string"
            },
            "description": "list of paths to the folders that contains the Cellvoyager image files. Each entry is a path to a folder that contains the image files themselves for a multiwell plate and the MeasurementData & MeasurementDetail metadata files."
          },
          "allowed_channels": {
            "title": "Allowed Channels",
            "type": "array",
            "items": {
              "$ref": "#/definitions/OmeroChannel"
            },
            "description": "A list of `OmeroChannel` s, where each channel must include the `wavelength_id` attribute and where the `wavelength_id` values must be unique across the list."
          },
          "image_glob_patterns": {
            "title": "Image Glob Patterns",
            "type": "array",
            "items": {
              "type": "string"
            },
            "description": "If specified, only parse images with filenames that match with all these patterns. Patterns must be defined as in https://docs.python.org/3/library/fnmatch.html, Example: `image_glob_pattern=[\"*_B03_*\"]` => only process well B03 `image_glob_pattern=[\"*_C09_*\", \"*F016*\", \"*Z[0-5][0-9]C*\"]` => only process well C09, field of view 16 and Z planes 0-59."
          },
          "num_levels": {
            "title": "Num Levels",
            "default": 5,
            "type": "integer",
            "description": "Number of resolution-pyramid levels. If set to `5`, there will be the full-resolution level and 4 levels of downsampled images."
          },
          "coarsening_xy": {
            "title": "Coarsening Xy",
            "default": 2,
            "type": "integer",
            "description": "Linear coarsening factor between subsequent levels. If set to `2`, level 1 is 2x downsampled, level 2 is 4x downsampled etc."
          },
          "image_extension": {
            "title": "Image Extension",
            "default": "tif",
            "type": "string",
            "description": "Filename extension of images (e.g. `\"tif\"` or `\"png\"`)"
          },
          "metadata_table_file": {
            "title": "Metadata Table File",
            "type": "string",
            "description": "If `None`, parse Yokogawa metadata from mrf/mlf files in the input_path folder; else, the full path to a csv file containing the parsed metadata table."
          },
          "overwrite": {
            "title": "Overwrite",
            "default": false,
            "type": "boolean",
            "description": "If `True`, overwrite the task output."
          }
        },
        "required": [
          "zarr_urls",
          "zarr_dir",
          "image_dirs",
          "allowed_channels"
        ],
        "additionalProperties": false,
        "definitions": {
          "Window": {
            "title": "Window",
            "description": "Custom class for Omero-channel window, based on OME-NGFF v0.4.",
            "type": "object",
            "properties": {
              "min": {
                "title": "Min",
                "type": "integer",
                "description": "Do not change. It will be set to `0` by default."
              },
              "max": {
                "title": "Max",
                "type": "integer",
                "description": "Do not change. It will be set according to bit-depth of the images by default (e.g. 65535 for 16 bit images)."
              },
              "start": {
                "title": "Start",
                "type": "integer",
                "description": "Lower-bound rescaling value for visualization."
              },
              "end": {
                "title": "End",
                "type": "integer",
                "description": "Upper-bound rescaling value for visualization."
              }
            },
            "required": [
              "start",
              "end"
            ]
          },
          "OmeroChannel": {
            "title": "OmeroChannel",
            "description": "Custom class for Omero channels, based on OME-NGFF v0.4.",
            "type": "object",
            "properties": {
              "wavelength_id": {
                "title": "Wavelength Id",
                "type": "string",
                "description": "Unique ID for the channel wavelength, e.g. `A01_C01`."
              },
              "index": {
                "title": "Index",
                "type": "integer",
                "description": "Do not change. For internal use only."
              },
              "label": {
                "title": "Label",
                "type": "string",
                "description": "Name of the channel."
              },
              "window": {
                "$ref": "#/definitions/Window",
                "title": "Window",
                "description": "Optional `Window` object to set default display settings for napari."
              },
              "color": {
                "title": "Color",
                "type": "string",
                "description": "Optional hex colormap to display the channel in napari (it must be of length 6, e.g. `00FFFF`)."
              },
              "active": {
                "title": "Active",
                "default": true,
                "type": "boolean",
                "description": "Should this channel be shown in the viewer?"
              },
              "coefficient": {
                "title": "Coefficient",
                "default": 1,
                "type": "integer",
                "description": "Do not change. Omero-channel attribute."
              },
              "inverted": {
                "title": "Inverted",
                "default": false,
                "type": "boolean",
                "description": "Do not change. Omero-channel attribute."
              }
            },
            "required": [
              "wavelength_id"
            ]
          }
        }
      },
      "args_schema_parallel": {
        "title": "CellvoyagerToOmeZarrCompute",
        "type": "object",
        "properties": {
          "zarr_url": {
            "title": "Zarr Url",
            "type": "string",
            "description": "Path or url to the individual OME-Zarr image to be processed. (standard argument for Fractal tasks, managed by Fractal server)."
          },
          "init_args": {
            "$ref": "#/definitions/InitArgsCellVoyager",
            "title": "Init_Args",
            "description": "Intialization arguments provided by `create_cellvoyager_ome_zarr_init`."
          }
        },
        "required": [
          "zarr_url",
          "init_args"
        ],
        "additionalProperties": false,
        "definitions": {
          "InitArgsCellVoyager": {
            "title": "InitArgsCellVoyager",
            "description": "Arguments to be passed from cellvoyager converter init to compute",
            "type": "object",
            "properties": {
              "image_dir": {
                "title": "Image Dir",
                "type": "string"
              },
              "plate_prefix": {
                "title": "Plate Prefix",
                "type": "string"
              },
              "well_ID": {
                "title": "Well Id",
                "type": "string"
              },
              "image_extension": {
                "title": "Image Extension",
                "type": "string"
              },
              "image_glob_patterns": {
                "title": "Image Glob Patterns",
                "type": "array",
                "items": {
                  "type": "string"
                }
              },
              "acquisition": {
                "title": "Acquisition",
                "type": "integer"
              }
            },
            "required": [
              "image_dir",
              "plate_prefix",
              "well_ID",
              "image_extension"
            ]
          }
        }
      },
      "docs_info": "## cellvoyager_to_ome_zarr_init\nCreate a OME-NGFF zarr folder, without reading/writing image data.\n\nFind plates (for each folder in input_paths):\n\n- glob image files,\n- parse metadata from image filename to identify plates,\n- identify populated channels.\n\nCreate a zarr folder (for each plate):\n\n- parse mlf metadata,\n- identify wells and field of view (FOV),\n- create FOV ZARR,\n- verify that channels are uniform (i.e., same channels).\n## cellvoyager_to_ome_zarr_compute\nConvert Yokogawa output (png, tif) to zarr file.\n\nThis task is run after an init task (typically\n`cellvoyager_to_ome_zarr_init` or\n`cellvoyager_to_ome_zarr_init_multiplex`), and it populates the empty\nOME-Zarr files that were prepared.\n\nNote that the current task always overwrites existing data. To avoid this\nbehavior, set the `overwrite` argument of the init task to `False`.\n",
      "docs_link": "https://fractal-analytics-platform.github.io/fractal-tasks-core"
    },
    {
      "name": "Convert Cellvoyager Multiplexing to OME-Zarr",
      "executable_non_parallel": "tasks/cellvoyager_to_ome_zarr_init_multiplex.py",
      "executable_parallel": "tasks/cellvoyager_to_ome_zarr_compute.py",
      "meta_non_parallel": {
        "cpus_per_task": 1,
        "mem": 4000
      },
      "meta_parallel": {
        "cpus_per_task": 1,
        "mem": 4000
      },
      "args_schema_non_parallel": {
        "title": "CellvoyagerToOmeZarrInitMultiplex",
        "type": "object",
        "properties": {
          "zarr_urls": {
            "title": "Zarr Urls",
            "type": "array",
            "items": {
              "type": "string"
            },
            "description": "List of paths or urls to the individual OME-Zarr image to be processed. Not used by the converter task. (standard argument for Fractal tasks, managed by Fractal server)."
          },
          "zarr_dir": {
            "title": "Zarr Dir",
            "type": "string",
            "description": "path of the directory where the new OME-Zarrs will be created. (standard argument for Fractal tasks, managed by Fractal server)."
          },
          "acquisitions": {
            "title": "Acquisitions",
            "type": "object",
            "additionalProperties": {
              "$ref": "#/definitions/MultiplexingAcquisition"
            },
            "description": "dictionary of acquisitions. Each key is the acquisition identifier (normally 0, 1, 2, 3 etc.). Each item defines the acquisition by providing the image_dir and the allowed_channels."
          },
          "image_glob_patterns": {
            "title": "Image Glob Patterns",
            "type": "array",
            "items": {
              "type": "string"
            },
            "description": "If specified, only parse images with filenames that match with all these patterns. Patterns must be defined as in https://docs.python.org/3/library/fnmatch.html, Example: `image_glob_pattern=[\"*_B03_*\"]` => only process well B03 `image_glob_pattern=[\"*_C09_*\", \"*F016*\", \"*Z[0-5][0-9]C*\"]` => only process well C09, field of view 16 and Z planes 0-59."
          },
          "num_levels": {
            "title": "Num Levels",
            "default": 5,
            "type": "integer",
            "description": "Number of resolution-pyramid levels. If set to `5`, there will be the full-resolution level and 4 levels of downsampled images."
          },
          "coarsening_xy": {
            "title": "Coarsening Xy",
            "default": 2,
            "type": "integer",
            "description": "Linear coarsening factor between subsequent levels. If set to `2`, level 1 is 2x downsampled, level 2 is 4x downsampled etc."
          },
          "image_extension": {
            "title": "Image Extension",
            "default": "tif",
            "type": "string",
            "description": "Filename extension of images (e.g. `\"tif\"` or `\"png\"`)."
          },
          "metadata_table_files": {
            "title": "Metadata Table Files",
            "type": "object",
            "additionalProperties": {
              "type": "string"
            },
            "description": "If `None`, parse Yokogawa metadata from mrf/mlf files in the input_path folder; else, a dictionary of key-value pairs like `(acquisition, path)` with `acquisition` a string like the key of the `acquisitions` dict and `path` pointing to a csv file containing the parsed metadata table."
          },
          "overwrite": {
            "title": "Overwrite",
            "default": false,
            "type": "boolean",
            "description": "If `True`, overwrite the task output."
          }
        },
        "required": [
          "zarr_urls",
          "zarr_dir",
          "acquisitions"
        ],
        "additionalProperties": false,
        "definitions": {
          "Window": {
            "title": "Window",
            "description": "Custom class for Omero-channel window, based on OME-NGFF v0.4.",
            "type": "object",
            "properties": {
              "min": {
                "title": "Min",
                "type": "integer",
                "description": "Do not change. It will be set to `0` by default."
              },
              "max": {
                "title": "Max",
                "type": "integer",
                "description": "Do not change. It will be set according to bit-depth of the images by default (e.g. 65535 for 16 bit images)."
              },
              "start": {
                "title": "Start",
                "type": "integer",
                "description": "Lower-bound rescaling value for visualization."
              },
              "end": {
                "title": "End",
                "type": "integer",
                "description": "Upper-bound rescaling value for visualization."
              }
            },
            "required": [
              "start",
              "end"
            ]
          },
          "OmeroChannel": {
            "title": "OmeroChannel",
            "description": "Custom class for Omero channels, based on OME-NGFF v0.4.",
            "type": "object",
            "properties": {
              "wavelength_id": {
                "title": "Wavelength Id",
                "type": "string",
                "description": "Unique ID for the channel wavelength, e.g. `A01_C01`."
              },
              "index": {
                "title": "Index",
                "type": "integer",
                "description": "Do not change. For internal use only."
              },
              "label": {
                "title": "Label",
                "type": "string",
                "description": "Name of the channel."
              },
              "window": {
                "$ref": "#/definitions/Window",
                "title": "Window",
                "description": "Optional `Window` object to set default display settings for napari."
              },
              "color": {
                "title": "Color",
                "type": "string",
                "description": "Optional hex colormap to display the channel in napari (it must be of length 6, e.g. `00FFFF`)."
              },
              "active": {
                "title": "Active",
                "default": true,
                "type": "boolean",
                "description": "Should this channel be shown in the viewer?"
              },
              "coefficient": {
                "title": "Coefficient",
                "default": 1,
                "type": "integer",
                "description": "Do not change. Omero-channel attribute."
              },
              "inverted": {
                "title": "Inverted",
                "default": false,
                "type": "boolean",
                "description": "Do not change. Omero-channel attribute."
              }
            },
            "required": [
              "wavelength_id"
            ]
          },
          "MultiplexingAcquisition": {
            "title": "MultiplexingAcquisition",
            "description": "Input class for Multiplexing Cellvoyager converter",
            "type": "object",
            "properties": {
              "image_dir": {
                "title": "Image Dir",
                "type": "string",
                "description": "Path to the folder that contains the Cellvoyager image files for that acquisition and the MeasurementData & MeasurementDetail metadata files."
              },
              "allowed_channels": {
                "title": "Allowed Channels",
                "type": "array",
                "items": {
                  "$ref": "#/definitions/OmeroChannel"
                },
                "description": "A list of `OmeroChannel` objects, where each channel must include the `wavelength_id` attribute and where the `wavelength_id` values must be unique across the list."
              }
            },
            "required": [
              "image_dir",
              "allowed_channels"
            ]
          }
        }
      },
      "args_schema_parallel": {
        "title": "CellvoyagerToOmeZarrCompute",
        "type": "object",
        "properties": {
          "zarr_url": {
            "title": "Zarr Url",
            "type": "string",
            "description": "Path or url to the individual OME-Zarr image to be processed. (standard argument for Fractal tasks, managed by Fractal server)."
          },
          "init_args": {
            "$ref": "#/definitions/InitArgsCellVoyager",
            "title": "Init_Args",
            "description": "Intialization arguments provided by `create_cellvoyager_ome_zarr_init`."
          }
        },
        "required": [
          "zarr_url",
          "init_args"
        ],
        "additionalProperties": false,
        "definitions": {
          "InitArgsCellVoyager": {
            "title": "InitArgsCellVoyager",
            "description": "Arguments to be passed from cellvoyager converter init to compute",
            "type": "object",
            "properties": {
              "image_dir": {
                "title": "Image Dir",
                "type": "string"
              },
              "plate_prefix": {
                "title": "Plate Prefix",
                "type": "string"
              },
              "well_ID": {
                "title": "Well Id",
                "type": "string"
              },
              "image_extension": {
                "title": "Image Extension",
                "type": "string"
              },
              "image_glob_patterns": {
                "title": "Image Glob Patterns",
                "type": "array",
                "items": {
                  "type": "string"
                }
              },
              "acquisition": {
                "title": "Acquisition",
                "type": "integer"
              }
            },
            "required": [
              "image_dir",
              "plate_prefix",
              "well_ID",
              "image_extension"
            ]
          }
        }
      },
      "docs_info": "## cellvoyager_to_ome_zarr_init_multiplex\nCreate OME-NGFF structure and metadata to host a multiplexing dataset.\n\nThis task takes a set of image folders (i.e. different multiplexing\nacquisitions) and build the internal structure and metadata of a OME-NGFF\nzarr group, without actually loading/writing the image data.\n\nEach element in input_paths should be treated as a different acquisition.\n## cellvoyager_to_ome_zarr_compute\nConvert Yokogawa output (png, tif) to zarr file.\n\nThis task is run after an init task (typically\n`cellvoyager_to_ome_zarr_init` or\n`cellvoyager_to_ome_zarr_init_multiplex`), and it populates the empty\nOME-Zarr files that were prepared.\n\nNote that the current task always overwrites existing data. To avoid this\nbehavior, set the `overwrite` argument of the init task to `False`.\n",
      "docs_link": "https://fractal-analytics-platform.github.io/fractal-tasks-core"
    },
    {
      "name": "Maximum Intensity Projection HCS Plate",
      "input_types": {
        "is_3D": true
      },
      "output_types": {
        "is_3D": false
      },
      "executable_non_parallel": "tasks/copy_ome_zarr_hcs_plate.py",
      "executable_parallel": "tasks/maximum_intensity_projection.py",
      "meta_non_parallel": {
        "cpus_per_task": 1,
        "mem": 4000
      },
      "meta_parallel": {
        "cpus_per_task": 1,
        "mem": 4000
      },
      "args_schema_non_parallel": {
        "title": "CopyOmeZarrHcsPlate",
        "type": "object",
        "properties": {
          "zarr_urls": {
            "title": "Zarr Urls",
            "type": "array",
            "items": {
              "type": "string"
            },
            "description": "List of paths or urls to the individual OME-Zarr image to be processed. (standard argument for Fractal tasks, managed by Fractal server)."
          },
          "zarr_dir": {
            "title": "Zarr Dir",
            "type": "string",
            "description": "path of the directory where the new OME-Zarrs will be created. (standard argument for Fractal tasks, managed by Fractal server)."
          },
          "suffix": {
            "title": "Suffix",
            "default": "mip",
            "type": "string",
            "description": "The suffix that is used to transform `plate.zarr` into `plate_suffix.zarr`. Note that `None` is not currently supported."
          },
          "overwrite": {
            "title": "Overwrite",
            "default": false,
            "type": "boolean",
            "description": "If `True`, overwrite the task output."
          }
        },
        "required": [
          "zarr_urls",
          "zarr_dir"
        ],
        "additionalProperties": false
      },
      "args_schema_parallel": {
        "title": "MaximumIntensityProjection",
        "type": "object",
        "properties": {
          "zarr_url": {
            "title": "Zarr Url",
            "type": "string",
            "description": "Path or url to the individual OME-Zarr image to be processed. (standard argument for Fractal tasks, managed by Fractal server)."
          },
          "init_args": {
            "$ref": "#/definitions/InitArgsMIP",
            "title": "Init_Args",
            "description": "Intialization arguments provided by `create_cellvoyager_ome_zarr_init`."
          },
          "overwrite": {
            "title": "Overwrite",
            "default": false,
            "type": "boolean",
            "description": "If `True`, overwrite the task output."
          }
        },
        "required": [
          "zarr_url",
          "init_args"
        ],
        "additionalProperties": false,
        "definitions": {
          "InitArgsMIP": {
            "title": "InitArgsMIP",
            "description": "Init Args for MIP task.",
            "type": "object",
            "properties": {
              "origin_url": {
                "title": "Origin Url",
                "type": "string"
              }
            },
            "required": [
              "origin_url"
            ]
          }
        }
      },
      "docs_info": "## copy_ome_zarr_hcs_plate\nDuplicate the OME-Zarr HCS structure for a set of zarr_urls.\n\nThis task only processes the zarr images in the zarr_urls, not all the\nimages in the plate. It copies all the  plate & well structure, but none\nof the image metadata or the actual image data:\n\n- For each plate, create a new OME-Zarr HCS plate with the attributes for\n    all the images in zarr_urls\n- For each well (in each plate), create a new zarr subgroup with the\n   same attributes as the original one.\n\nNote: this task makes use of methods from the `Attributes` class, see\nhttps://zarr.readthedocs.io/en/stable/api/attrs.html.\n## maximum_intensity_projection\nPerform maximum-intensity projection along Z axis.\n\nNote: this task stores the output in a new zarr file.\n",
      "docs_link": "https://fractal-analytics-platform.github.io/fractal-tasks-core"
    },
    {
      "name": "Illumination Correction",
      "input_types": {
        "illumination_corrected": false
      },
      "output_types": {
        "illumination_corrected": true
      },
      "executable_parallel": "tasks/illumination_correction.py",
      "meta_parallel": {
        "cpus_per_task": 1,
        "mem": 4000
      },
      "args_schema_parallel": {
        "title": "IlluminationCorrection",
        "type": "object",
        "properties": {
          "zarr_url": {
            "title": "Zarr Url",
            "type": "string",
            "description": "Path or url to the individual OME-Zarr image to be processed. (standard argument for Fractal tasks, managed by Fractal server)."
          },
          "illumination_profiles_folder": {
            "title": "Illumination Profiles Folder",
            "type": "string",
            "description": "Path of folder of illumination profiles."
          },
          "illumination_profiles": {
            "title": "Illumination Profiles",
            "type": "object",
            "additionalProperties": {
              "type": "string"
            },
            "description": "Dictionary where keys match the `wavelength_id` attributes of existing channels (e.g. `A01_C01` ) and values are the filenames of the corresponding illumination profiles."
          },
          "background": {
            "title": "Background",
            "default": 0,
            "type": "integer",
            "description": "Background value that is subtracted from the image before the illumination correction is applied. Set it to `0` if you don't want any background subtraction."
          },
          "input_ROI_table": {
            "title": "Input Roi Table",
            "default": "FOV_ROI_table",
            "type": "string",
            "description": "Name of the ROI table that contains the information about the location of the individual field of views (FOVs) to which the illumination correction shall be applied. Defaults to \"FOV_ROI_table\", the default name Fractal converters give the ROI tables that list all FOVs separately. If you generated your OME-Zarr with a different converter and used Import OME-Zarr to generate the ROI tables, `image_ROI_table` is the right choice if you only have 1 FOV per Zarr image and `grid_ROI_table` if you have multiple FOVs per Zarr image and set the right grid options during import."
          },
          "overwrite_input": {
            "title": "Overwrite Input",
            "default": true,
            "type": "boolean",
            "description": "If `True`, the results of this task will overwrite the input image data. If false, a new image is generated and the illumination corrected data is saved there."
          },
          "suffix": {
            "title": "Suffix",
            "default": "_illum_corr",
            "type": "string",
            "description": "What suffix to append to the illumination corrected images. Only relevant if `overwrite_input=False`."
          }
        },
        "required": [
          "zarr_url",
          "illumination_profiles_folder",
          "illumination_profiles"
        ],
        "additionalProperties": false
      },
      "docs_info": "## illumination_correction\nApplies illumination correction to the images in the OME-Zarr.\n\nAssumes that the illumination correction profiles were generated before\nseparately and that the same background subtraction was used during\ncalculation of the illumination correction (otherwise, it will not work\nwell & the correction may only be partial).\n",
      "docs_link": "https://fractal-analytics-platform.github.io/fractal-tasks-core"
    },
    {
      "name": "Cellpose Segmentation",
      "executable_parallel": "tasks/cellpose_segmentation.py",
      "meta_parallel": {
        "cpus_per_task": 4,
        "mem": 16000,
        "needs_gpu": true
      },
      "args_schema_parallel": {
        "title": "CellposeSegmentation",
        "type": "object",
        "properties": {
          "zarr_url": {
            "title": "Zarr Url",
            "type": "string",
            "description": "Path or url to the individual OME-Zarr image to be processed. (standard argument for Fractal tasks, managed by Fractal server)."
          },
          "level": {
            "title": "Level",
            "type": "integer",
            "description": "Pyramid level of the image to be segmented. Choose `0` to process at full resolution."
          },
          "channel": {
            "$ref": "#/definitions/CellposeChannel1InputModel",
            "title": "Channel",
            "description": "Primary channel for segmentation; requires either `wavelength_id` (e.g. `A01_C01`) or `label` (e.g. `DAPI`), but not both. Also contains normalization options. By default, data is normalized so 0.0=1st percentile and 1.0=99th percentile of image intensities in each channel. This automatic normalization can lead to issues when the image to be segmented is very sparse. You can turn off the default rescaling. With the \"custom\" option, you can either provide your own rescaling percentiles or fixed rescaling upper and lower bound integers."
          },
          "channel2": {
            "$ref": "#/definitions/CellposeChannel2InputModel",
            "title": "Channel2",
            "description": "Second channel for segmentation (in the same format as `channel`). If specified, cellpose runs in dual channel mode. For dual channel segmentation of cells, the first channel should contain the membrane marker, the second channel should contain the nuclear marker."
          },
          "input_ROI_table": {
            "title": "Input Roi Table",
            "default": "FOV_ROI_table",
            "type": "string",
            "description": "Name of the ROI table over which the task loops to apply Cellpose segmentation. Examples: `FOV_ROI_table` => loop over the field of views, `organoid_ROI_table` => loop over the organoid ROI table (generated by another task), `well_ROI_table` => process the whole well as one image."
          },
          "output_ROI_table": {
            "title": "Output Roi Table",
            "type": "string",
            "description": "If provided, a ROI table with that name is created, which will contain the bounding boxes of the newly segmented labels. ROI tables should have `ROI` in their name."
          },
          "output_label_name": {
            "title": "Output Label Name",
            "type": "string",
            "description": "Name of the output label image (e.g. `\"organoids\"`)."
          },
          "diameter_level0": {
            "title": "Diameter Level0",
            "default": 30.0,
            "type": "number",
            "description": "Expected diameter of the objects that should be segmented in pixels at level 0. Initial diameter is rescaled using the `level` that was selected. The rescaled value is passed as the diameter to the `CellposeModel.eval` method."
          },
          "model_type": {
            "title": "Model Type",
            "default": "cyto2",
            "enum": [
              "cyto",
              "nuclei",
              "tissuenet",
              "livecell",
              "cyto2",
              "general",
              "CP",
              "CPx",
              "TN1",
              "TN2",
              "TN3",
              "LC1",
              "LC2",
              "LC3",
              "LC4"
            ],
            "type": "string",
            "description": "Parameter of `CellposeModel` class. Defines which model should be used. Typical choices are `nuclei`, `cyto`, `cyto2`, etc."
          },
          "pretrained_model": {
            "title": "Pretrained Model",
            "type": "string",
            "description": "Parameter of `CellposeModel` class (takes precedence over `model_type`). Allows you to specify the path of a custom trained cellpose model."
          },
<<<<<<< HEAD
          "cellprob_threshold": {
            "title": "Cellprob Threshold",
            "default": 0.0,
            "type": "number",
            "description": "Parameter of `CellposeModel.eval` method. Valid values between -6 to 6. From Cellpose documentation: \"Decrease this threshold if cellpose is not returning as many ROIs as you\u2019d expect. Similarly, increase this threshold if cellpose is returning too ROIs particularly from dim areas.\""
          },
          "flow_threshold": {
            "title": "Flow Threshold",
            "default": 0.4,
            "type": "number",
            "description": "Parameter of `CellposeModel.eval` method. Valid values between 0.0 and 1.0. From Cellpose documentation: \"Increase this threshold if cellpose is not returning as many ROIs as you\u2019d expect. Similarly, decrease this threshold if cellpose is returning too many ill-shaped ROIs.\""
          },
          "anisotropy": {
            "title": "Anisotropy",
            "type": "number",
            "description": "Ratio of the pixel sizes along Z and XY axis (ignored if the image is not three-dimensional). If `None`, it is inferred from the OME-NGFF metadata."
          },
          "min_size": {
            "title": "Min Size",
            "default": 15,
            "type": "integer",
            "description": "Parameter of `CellposeModel` class. Minimum size of the segmented objects (in pixels). Use `-1` to turn off the size filter."
          },
          "augment": {
            "title": "Augment",
            "default": false,
            "type": "boolean",
            "description": "Parameter of `CellposeModel` class. Whether to use cellpose augmentation to tile images with overlap."
          },
          "net_avg": {
            "title": "Net Avg",
            "default": false,
            "type": "boolean",
            "description": "Parameter of `CellposeModel` class. Whether to use cellpose net averaging to run the 4 built-in networks (useful for `nuclei`, `cyto` and `cyto2`, not sure it works for the others)."
          },
          "use_gpu": {
            "title": "Use Gpu",
            "default": true,
            "type": "boolean",
            "description": "If `False`, always use the CPU; if `True`, use the GPU if possible (as defined in `cellpose.core.use_gpu()`) and fall-back to the CPU otherwise."
          },
          "batch_size": {
            "title": "Batch Size",
            "default": 8,
            "type": "integer",
            "description": "number of 224x224 patches to run simultaneously on the GPU (can make smaller or bigger depending on GPU memory usage)"
          },
          "invert": {
            "title": "Invert",
            "default": false,
            "type": "boolean",
            "description": "invert image pixel intensity before running network (if True, image is also normalized)"
          },
          "tile": {
            "title": "Tile",
            "default": true,
            "type": "boolean",
            "description": "tiles image to ensure GPU/CPU memory usage limited (recommended)"
          },
          "tile_overlap": {
            "title": "Tile Overlap",
            "default": 0.1,
            "type": "number",
            "description": "fraction of overlap of tiles when computing flows"
          },
          "resample": {
            "title": "Resample",
            "default": true,
            "type": "boolean",
            "description": "run dynamics at original image size (will be slower but create more accurate boundaries)"
          },
          "interp": {
            "title": "Interp",
=======
          "relabeling": {
            "title": "Relabeling",
>>>>>>> 070b2cd0
            "default": true,
            "type": "boolean",
            "description": "If `True`, apply relabeling so that label values are unique for all objects in the well."
          },
          "use_masks": {
            "title": "Use Masks",
            "default": true,
            "type": "boolean",
            "description": "If `True`, try to use masked loading and fall back to `use_masks=False` if the ROI table is not suitable. Masked loading is relevant when only a subset of the bounding box should actually be processed (e.g. running within `organoid_ROI_table`)."
          },
          "advanced_cellpose_model_params": {
            "title": "Advanced Cellpose Model Params",
            "default": {
              "cellprob_threshold": 0.0,
              "flow_threshold": 0.4,
              "anisotropy": null,
              "min_size": 15,
              "augment": false,
              "net_avg": false,
              "use_gpu": true,
              "batch_size": 8,
              "invert": false,
              "tile": true,
              "tile_overlap": 0.1,
              "resample": true,
              "interp": true,
              "stitch_threshold": 0.0
            },
            "allOf": [
              {
                "$ref": "#/definitions/CellposeModelParams"
              }
            ],
            "description": "Advanced Cellpose model parameters that are passed to the Cellpose `model.eval` method."
          },
          "overwrite": {
            "title": "Overwrite",
            "default": true,
            "type": "boolean",
            "description": "If `True`, overwrite the task output."
          }
        },
        "required": [
          "zarr_url",
          "level",
          "channel"
        ],
        "additionalProperties": false,
        "definitions": {
          "CellposeCustomNormalizer": {
            "title": "CellposeCustomNormalizer",
            "description": "Validator to handle different normalization scenarios for Cellpose models",
            "type": "object",
            "properties": {
              "type": {
                "title": "Type",
                "default": "default",
                "enum": [
                  "default",
                  "custom",
                  "no_normalization"
                ],
                "type": "string",
                "description": "One of `default` (Cellpose default normalization), `custom` (using the other custom parameters) or `no_normalization`."
              },
              "lower_percentile": {
                "title": "Lower Percentile",
                "minimum": 0,
                "maximum": 100,
                "type": "number",
                "description": "Specify a custom lower-bound percentile for rescaling as a float value between 0 and 100. Set to 1 to run the same as default). You can only specify percentiles or bounds, not both."
              },
              "upper_percentile": {
                "title": "Upper Percentile",
                "minimum": 0,
                "maximum": 100,
                "type": "number",
                "description": "Specify a custom upper-bound percentile for rescaling as a float value between 0 and 100. Set to 99 to run the same as default, set to e.g. 99.99 if the default rescaling was too harsh. You can only specify percentiles or bounds, not both."
              },
              "lower_bound": {
                "title": "Lower Bound",
                "type": "integer",
                "description": "Explicit lower bound value to rescale the image at. Needs to be an integer, e.g. 100. You can only specify percentiles or bounds, not both."
              },
              "upper_bound": {
                "title": "Upper Bound",
                "type": "integer",
                "description": "Explicit upper bound value to rescale the image at. Needs to be an integer, e.g. 2000. You can only specify percentiles or bounds, not both."
              }
            }
          },
          "CellposeChannel1InputModel": {
            "title": "CellposeChannel1InputModel",
            "description": "Channel input for cellpose with normalization options.",
            "type": "object",
            "properties": {
              "wavelength_id": {
                "title": "Wavelength Id",
                "type": "string",
                "description": "Unique ID for the channel wavelength, e.g. `A01_C01`. Can only be specified if label is not set."
              },
              "label": {
                "title": "Label",
                "type": "string",
                "description": "Name of the channel. Can only be specified if wavelength_id is not set."
              },
              "normalize": {
                "$ref": "#/definitions/CellposeCustomNormalizer",
                "title": "Normalize",
                "description": "Validator to handle different normalization scenarios for Cellpose models"
              }
            },
            "required": [
              "normalize"
            ]
          },
          "CellposeChannel2InputModel": {
            "title": "CellposeChannel2InputModel",
            "description": "Channel input for secondary cellpose channel with normalization options.",
            "type": "object",
            "properties": {
              "wavelength_id": {
                "title": "Wavelength Id",
                "type": "string",
                "description": "Unique ID for the channel wavelength, e.g. `A01_C01`. Can only be specified if label is not set."
              },
              "label": {
                "title": "Label",
                "type": "string",
                "description": "Name of the channel. Can only be specified if wavelength_id is not set."
              },
              "normalize": {
                "$ref": "#/definitions/CellposeCustomNormalizer",
                "title": "Normalize",
                "description": "Validator to handle different normalization scenarios for Cellpose models"
              }
            },
            "required": [
              "normalize"
            ]
<<<<<<< HEAD
=======
          },
          "CellposeModelParams": {
            "title": "CellposeModelParams",
            "description": "Advanced Cellpose Model Parameters",
            "type": "object",
            "properties": {
              "cellprob_threshold": {
                "title": "Cellprob Threshold",
                "default": 0.0,
                "type": "number",
                "description": "Parameter of `CellposeModel.eval` method. Valid values between -6 to 6. From Cellpose documentation: \"Decrease this threshold if cellpose is not returning as many ROIs as you'd expect. Similarly, increase this threshold if cellpose is returning too ROIs particularly from dim areas.\""
              },
              "flow_threshold": {
                "title": "Flow Threshold",
                "default": 0.4,
                "type": "number",
                "description": "Parameter of `CellposeModel.eval` method. Valid values between 0.0 and 1.0. From Cellpose documentation: \"Increase this threshold if cellpose is not returning as many ROIs as you'd expect. Similarly, decrease this threshold if cellpose is returning too many ill-shaped ROIs.\""
              },
              "anisotropy": {
                "title": "Anisotropy",
                "type": "number",
                "description": "Ratio of the pixel sizes along Z and XY axis (ignored if the image is not three-dimensional). If unset, it is inferred from the OME-NGFF metadata."
              },
              "min_size": {
                "title": "Min Size",
                "default": 15,
                "type": "integer",
                "description": "Parameter of `CellposeModel` class. Minimum size of the segmented objects (in pixels). Use `-1` to turn off the size filter."
              },
              "augment": {
                "title": "Augment",
                "default": false,
                "type": "boolean",
                "description": "Parameter of `CellposeModel` class. Whether to use cellpose augmentation to tile images with overlap."
              },
              "net_avg": {
                "title": "Net Avg",
                "default": false,
                "type": "boolean",
                "description": "Parameter of `CellposeModel` class. Whether to use cellpose net averaging to run the 4 built-in networks (useful for `nuclei`, `cyto` and `cyto2`, not sure it works for the others)."
              },
              "use_gpu": {
                "title": "Use Gpu",
                "default": true,
                "type": "boolean",
                "description": "If `False`, always use the CPU; if `True`, use the GPU if possible (as defined in `cellpose.core.use_gpu()`) and fall-back to the CPU otherwise."
              },
              "batch_size": {
                "title": "Batch Size",
                "default": 8,
                "type": "integer",
                "description": "number of 224x224 patches to run simultaneously on the GPU (can make smaller or bigger depending on GPU memory usage)"
              },
              "invert": {
                "title": "Invert",
                "default": false,
                "type": "boolean",
                "description": "invert image pixel intensity before running network (if True, image is also normalized)"
              },
              "tile": {
                "title": "Tile",
                "default": true,
                "type": "boolean",
                "description": "tiles image to ensure GPU/CPU memory usage limited (recommended)"
              },
              "tile_overlap": {
                "title": "Tile Overlap",
                "default": 0.1,
                "type": "number",
                "description": "fraction of overlap of tiles when computing flows"
              },
              "resample": {
                "title": "Resample",
                "default": true,
                "type": "boolean",
                "description": "run dynamics at original image size (will be slower but create more accurate boundaries)"
              },
              "interp": {
                "title": "Interp",
                "default": true,
                "type": "boolean",
                "description": "interpolate during 2D dynamics (not available in 3D) (in previous versions it was False, now it defaults to True)"
              },
              "stitch_threshold": {
                "title": "Stitch Threshold",
                "default": 0.0,
                "type": "number",
                "description": "if stitch_threshold>0.0 and not do_3D and equal image sizes, masks are stitched in 3D to return volume segmentation"
              }
            }
>>>>>>> 070b2cd0
          }
        }
      },
      "docs_info": "## cellpose_segmentation\nRun cellpose segmentation on the ROIs of a single OME-Zarr image.\n",
      "docs_link": "https://fractal-analytics-platform.github.io/fractal-tasks-core"
    },
    {
      "name": "Calculate Registration (image-based)",
      "executable_non_parallel": "tasks/image_based_registration_hcs_init.py",
      "executable_parallel": "tasks/calculate_registration_image_based.py",
      "meta_non_parallel": {
        "cpus_per_task": 1,
        "mem": 1000
      },
      "meta_parallel": {
        "cpus_per_task": 1,
        "mem": 8000
      },
      "args_schema_non_parallel": {
        "title": "ImageBasedRegistrationHcsInit",
        "type": "object",
        "properties": {
          "zarr_urls": {
            "title": "Zarr Urls",
            "type": "array",
            "items": {
              "type": "string"
            },
            "description": "List of paths or urls to the individual OME-Zarr image to be processed. (standard argument for Fractal tasks, managed by Fractal server)."
          },
          "zarr_dir": {
            "title": "Zarr Dir",
            "type": "string",
            "description": "path of the directory where the new OME-Zarrs will be created. Not used by this task. (standard argument for Fractal tasks, managed by Fractal server)."
          },
          "reference_acquisition": {
            "title": "Reference Acquisition",
            "default": 0,
            "type": "integer",
            "description": "Which acquisition to register against. Needs to match the acquisition metadata in the OME-Zarr image."
          }
        },
        "required": [
          "zarr_urls",
          "zarr_dir"
        ],
        "additionalProperties": false
      },
      "args_schema_parallel": {
        "title": "CalculateRegistrationImageBased",
        "type": "object",
        "properties": {
          "zarr_url": {
            "title": "Zarr Url",
            "type": "string",
            "description": "Path or url to the individual OME-Zarr image to be processed. (standard argument for Fractal tasks, managed by Fractal server)."
          },
          "init_args": {
            "$ref": "#/definitions/InitArgsRegistration",
            "title": "Init_Args",
            "description": "Intialization arguments provided by `image_based_registration_hcs_init`. They contain the reference_zarr_url that is used for registration. (standard argument for Fractal tasks, managed by Fractal server)."
          },
          "wavelength_id": {
            "title": "Wavelength Id",
            "type": "string",
            "description": "Wavelength that will be used for image-based registration; e.g. `A01_C01` for Yokogawa, `C01` for MD."
          },
          "roi_table": {
            "title": "Roi Table",
            "default": "FOV_ROI_table",
            "type": "string",
            "description": "Name of the ROI table over which the task loops to calculate the registration. Examples: `FOV_ROI_table` => loop over the field of views, `well_ROI_table` => process the whole well as one image."
          },
          "level": {
            "title": "Level",
            "default": 2,
            "type": "integer",
            "description": "Pyramid level of the image to be used for registration. Choose `0` to process at full resolution."
          }
        },
        "required": [
          "zarr_url",
          "init_args",
          "wavelength_id"
        ],
        "additionalProperties": false,
        "definitions": {
          "InitArgsRegistration": {
            "title": "InitArgsRegistration",
            "description": "Registration init args.",
            "type": "object",
            "properties": {
              "reference_zarr_url": {
                "title": "Reference Zarr Url",
                "type": "string"
              }
            },
            "required": [
              "reference_zarr_url"
            ]
          }
        }
      },
      "docs_info": "## image_based_registration_hcs_init\nInitialized calculate registration task\n\nThis task prepares a parallelization list of all zarr_urls that need to be\nused to calculate the registration between acquisitions (all zarr_urls\nexcept the reference acquisition vs. the reference acquisition).\nThis task only works for HCS OME-Zarrs for 2 reasons: Only HCS OME-Zarrs\ncurrently have defined acquisition metadata to determine reference\nacquisitions. And we have only implemented the grouping of images for\nHCS OME-Zarrs by well (with the assumption that every well just has 1\nimage per acqusition).\n## calculate_registration_image_based\nCalculate registration based on images\n\nThis task consists of 3 parts:\n\n1. Loading the images of a given ROI (=> loop over ROIs)\n2. Calculating the transformation for that ROI\n3. Storing the calculated transformation in the ROI table\n",
      "docs_link": "https://fractal-analytics-platform.github.io/fractal-tasks-core"
    },
    {
      "name": "Find Registration Consensus",
      "executable_non_parallel": "tasks/init_group_by_well_for_multiplexing.py",
      "executable_parallel": "tasks/find_registration_consensus.py",
      "meta_non_parallel": {
        "cpus_per_task": 1,
        "mem": 1000
      },
      "meta_parallel": {
        "cpus_per_task": 1,
        "mem": 1000
      },
      "args_schema_non_parallel": {
        "title": "InitGroupByWellForMultiplexing",
        "type": "object",
        "properties": {
          "zarr_urls": {
            "title": "Zarr Urls",
            "type": "array",
            "items": {
              "type": "string"
            },
            "description": "List of paths or urls to the individual OME-Zarr image to be processed. (standard argument for Fractal tasks, managed by Fractal server)."
          },
          "zarr_dir": {
            "title": "Zarr Dir",
            "type": "string",
            "description": "path of the directory where the new OME-Zarrs will be created. Not used by this task. (standard argument for Fractal tasks, managed by Fractal server)."
          },
          "reference_acquisition": {
            "title": "Reference Acquisition",
            "default": 0,
            "type": "integer",
            "description": "Which acquisition to register against. Uses the OME-NGFF HCS well metadata acquisition keys to find the reference acquisition."
          }
        },
        "required": [
          "zarr_urls",
          "zarr_dir"
        ],
        "additionalProperties": false
      },
      "args_schema_parallel": {
        "title": "FindRegistrationConsensus",
        "type": "object",
        "properties": {
          "zarr_url": {
            "title": "Zarr Url",
            "type": "string",
            "description": "Path or url to the individual OME-Zarr image to be processed. Refers to the zarr_url of the reference acquisition. (standard argument for Fractal tasks, managed by Fractal server)."
          },
          "init_args": {
            "$ref": "#/definitions/InitArgsRegistrationConsensus",
            "title": "Init_Args",
            "description": "Intialization arguments provided by `init_group_by_well_for_multiplexing`. It contains the zarr_url_list listing all the zarr_urls in the same well as the zarr_url of the reference acquisition that are being processed. (standard argument for Fractal tasks, managed by Fractal server)."
          },
          "roi_table": {
            "title": "Roi Table",
            "default": "FOV_ROI_table",
            "type": "string",
            "description": "Name of the ROI table over which the task loops to calculate the registration. Examples: `FOV_ROI_table` => loop over the field of views, `well_ROI_table` => process the whole well as one image."
          },
          "new_roi_table": {
            "title": "New Roi Table",
            "type": "string",
            "description": "Optional name for the new, registered ROI table. If no name is given, it will default to \"registered_\" + `roi_table`"
          }
        },
        "required": [
          "zarr_url",
          "init_args"
        ],
        "additionalProperties": false,
        "definitions": {
          "InitArgsRegistrationConsensus": {
            "title": "InitArgsRegistrationConsensus",
            "description": "Registration consensus init args.",
            "type": "object",
            "properties": {
              "zarr_url_list": {
                "title": "Zarr Url List",
                "type": "array",
                "items": {
                  "type": "string"
                }
              }
            },
            "required": [
              "zarr_url_list"
            ]
          }
        }
      },
      "docs_info": "## init_group_by_well_for_multiplexing\nFinds images for all acquisitions per well.\n\nReturns the parallelization_list to run `find_registration_consensus`.\n## find_registration_consensus\nApplies pre-calculated registration to ROI tables.\n\nApply pre-calculated registration such that resulting ROIs contain\nthe consensus align region between all acquisitions.\n\nParallelization level: well\n",
      "docs_link": "https://fractal-analytics-platform.github.io/fractal-tasks-core"
    },
    {
      "name": "Apply Registration to Image",
      "input_types": {
        "registered": false
      },
      "output_types": {
        "registered": true
      },
      "executable_parallel": "tasks/apply_registration_to_image.py",
      "meta_parallel": {
        "cpus_per_task": 1,
        "mem": 4000
      },
      "args_schema_parallel": {
        "title": "ApplyRegistrationToImage",
        "type": "object",
        "properties": {
          "zarr_url": {
            "title": "Zarr Url",
            "type": "string",
            "description": "Path or url to the individual OME-Zarr image to be processed. (standard argument for Fractal tasks, managed by Fractal server)."
          },
          "registered_roi_table": {
            "title": "Registered Roi Table",
            "type": "string",
            "description": "Name of the ROI table which has been registered and will be applied to mask and shift the images. Examples: `registered_FOV_ROI_table` => loop over the field of views, `registered_well_ROI_table` => process the whole well as one image."
          },
          "reference_acquisition": {
            "title": "Reference Acquisition",
            "default": 0,
            "type": "integer",
            "description": "Which acquisition to register against. Uses the OME-NGFF HCS well metadata acquisition keys to find the reference acquisition."
          },
          "overwrite_input": {
            "title": "Overwrite Input",
            "default": true,
            "type": "boolean",
            "description": "Whether the old image data should be replaced with the newly registered image data. Currently only implemented for `overwrite_input=True`."
          }
        },
        "required": [
          "zarr_url",
          "registered_roi_table"
        ],
        "additionalProperties": false
      },
      "docs_info": "## apply_registration_to_image\nApply registration to images by using a registered ROI table\n\nThis task consists of 4 parts:\n\n1. Mask all regions in images that are not available in the\nregistered ROI table and store each acquisition aligned to the\nreference_acquisition (by looping over ROIs).\n2. Do the same for all label images.\n3. Copy all tables from the non-aligned image to the aligned image\n(currently only works well if the only tables are well & FOV ROI tables\n(registered and original). Not implemented for measurement tables and\nother ROI tables).\n4. Clean up: Delete the old, non-aligned image and rename the new,\naligned image to take over its place.\n",
      "docs_link": "https://fractal-analytics-platform.github.io/fractal-tasks-core"
    },
    {
      "name": "Import OME-Zarr",
      "executable_non_parallel": "tasks/import_ome_zarr.py",
      "args_schema_non_parallel": {
        "title": "ImportOmeZarr",
        "type": "object",
        "properties": {
          "zarr_urls": {
            "title": "Zarr Urls",
            "type": "array",
            "items": {
              "type": "string"
            },
            "description": "List of paths or urls to the individual OME-Zarr image to be processed. Not used. (standard argument for Fractal tasks, managed by Fractal server)."
          },
          "zarr_dir": {
            "title": "Zarr Dir",
            "type": "string",
            "description": "path of the directory where the new OME-Zarrs will be created. (standard argument for Fractal tasks, managed by Fractal server)."
          },
          "zarr_name": {
            "title": "Zarr Name",
            "type": "string",
            "description": "The OME-Zarr name, without its parent folder. The parent folder is provided by zarr_dir; e.g. `zarr_name=\"array.zarr\"`, if the OME-Zarr path is in `/zarr_dir/array.zarr`."
          },
          "update_omero_metadata": {
            "title": "Update Omero Metadata",
            "default": true,
            "type": "boolean",
            "description": "Whether to update Omero-channels metadata, to make them Fractal-compatible."
          },
          "add_image_ROI_table": {
            "title": "Add Image Roi Table",
            "default": true,
            "type": "boolean",
            "description": "Whether to add a `image_ROI_table` table to each image, with a single ROI covering the whole image."
          },
          "add_grid_ROI_table": {
            "title": "Add Grid Roi Table",
            "default": true,
            "type": "boolean",
            "description": "Whether to add a `grid_ROI_table` table to each image, with the image split into a rectangular grid of ROIs."
          },
          "grid_y_shape": {
            "title": "Grid Y Shape",
            "default": 2,
            "type": "integer",
            "description": "Y shape of the ROI grid in `grid_ROI_table`."
          },
          "grid_x_shape": {
            "title": "Grid X Shape",
            "default": 2,
            "type": "integer",
            "description": "X shape of the ROI grid in `grid_ROI_table`."
          },
          "overwrite": {
            "title": "Overwrite",
            "default": false,
            "type": "boolean",
            "description": "Whether new ROI tables (added when `add_image_ROI_table` and/or `add_grid_ROI_table` are `True`) can overwite existing ones."
          }
        },
        "required": [
          "zarr_urls",
          "zarr_dir",
          "zarr_name"
        ],
        "additionalProperties": false
      },
      "docs_info": "## import_ome_zarr\nImport a single OME-Zarr into Fractal.\n\nThe single OME-Zarr can be a full OME-Zarr HCS plate or an individual\nOME-Zarr image. The image needs to be in the zarr_dir as specified by the\ndataset. The current version of this task:\n\n1. Creates the appropriate components-related metadata, needed for\n   processing an existing OME-Zarr through Fractal.\n2. Optionally adds new ROI tables to the existing OME-Zarr.\n",
      "docs_link": "https://fractal-analytics-platform.github.io/fractal-tasks-core"
    },
    {
      "name": "Napari Workflows Wrapper",
      "executable_parallel": "tasks/napari_workflows_wrapper.py",
      "meta_parallel": {
        "cpus_per_task": 8,
        "mem": 32000
      },
      "args_schema_parallel": {
        "title": "NapariWorkflowsWrapper",
        "type": "object",
        "properties": {
          "zarr_url": {
            "title": "Zarr Url",
            "type": "string",
            "description": "Path or url to the individual OME-Zarr image to be processed. (standard argument for Fractal tasks, managed by Fractal server)."
          },
          "workflow_file": {
            "title": "Workflow File",
            "type": "string",
            "description": "Absolute path to napari-workflows YAML file"
          },
          "input_specs": {
            "title": "Input Specs",
            "type": "object",
            "additionalProperties": {
              "$ref": "#/definitions/NapariWorkflowsInput"
            },
            "description": "A dictionary of `NapariWorkflowsInput` values."
          },
          "output_specs": {
            "title": "Output Specs",
            "type": "object",
            "additionalProperties": {
              "$ref": "#/definitions/NapariWorkflowsOutput"
            },
            "description": "A dictionary of `NapariWorkflowsOutput` values."
          },
          "input_ROI_table": {
            "title": "Input Roi Table",
            "default": "FOV_ROI_table",
            "type": "string",
            "description": "Name of the ROI table over which the task loops to apply napari workflows. Examples: `FOV_ROI_table` => loop over the field of views; `organoid_ROI_table` => loop over the organoid ROI table (generated by another task); `well_ROI_table` => process the whole well as one image."
          },
          "level": {
            "title": "Level",
            "default": 0,
            "type": "integer",
            "description": "Pyramid level of the image to be used as input for napari-workflows. Choose `0` to process at full resolution. Levels > 0 are currently only supported for workflows that only have intensity images as input and only produce a label images as output."
          },
          "relabeling": {
            "title": "Relabeling",
            "default": true,
            "type": "boolean",
            "description": "If `True`, apply relabeling so that label values are unique across all ROIs in the well."
          },
          "expected_dimensions": {
            "title": "Expected Dimensions",
            "default": 3,
            "type": "integer",
            "description": "Expected dimensions (either `2` or `3`). Useful when loading 2D images that are stored in a 3D array with shape `(1, size_x, size_y)` [which is the default way Fractal stores 2D images], but you want to make sure the napari workflow gets a 2D array to process. Also useful to set to `2` when loading a 2D OME-Zarr that is saved as `(size_x, size_y)`."
          },
          "overwrite": {
            "title": "Overwrite",
            "default": true,
            "type": "boolean",
            "description": "If `True`, overwrite the task output."
          }
        },
        "required": [
          "zarr_url",
          "workflow_file",
          "input_specs",
          "output_specs"
        ],
        "additionalProperties": false,
        "definitions": {
          "ChannelInputModel": {
            "title": "ChannelInputModel",
            "description": "A channel which is specified by either `wavelength_id` or `label`.",
            "type": "object",
            "properties": {
              "wavelength_id": {
                "title": "Wavelength Id",
                "type": "string",
                "description": "Unique ID for the channel wavelength, e.g. `A01_C01`. Can only be specified if label is not set."
              },
              "label": {
                "title": "Label",
                "type": "string",
                "description": "Name of the channel. Can only be specified if wavelength_id is not set."
              }
            }
          },
          "NapariWorkflowsInput": {
            "title": "NapariWorkflowsInput",
            "description": "A value of the `input_specs` argument in `napari_workflows_wrapper`.",
            "type": "object",
            "properties": {
              "type": {
                "title": "Type",
                "enum": [
                  "image",
                  "label"
                ],
                "type": "string",
                "description": "Input type (either `image` or `label`)."
              },
              "label_name": {
                "title": "Label Name",
                "type": "string",
                "description": "Label name (for label inputs only)."
              },
              "channel": {
                "$ref": "#/definitions/ChannelInputModel",
                "title": "Channel",
                "description": "`ChannelInputModel` object (for image inputs only)."
              }
            },
            "required": [
              "type"
            ]
          },
          "NapariWorkflowsOutput": {
            "title": "NapariWorkflowsOutput",
            "description": "A value of the `output_specs` argument in `napari_workflows_wrapper`.",
            "type": "object",
            "properties": {
              "type": {
                "title": "Type",
                "enum": [
                  "label",
                  "dataframe"
                ],
                "type": "string",
                "description": "Output type (either `label` or `dataframe`)."
              },
              "label_name": {
                "title": "Label Name",
                "type": "string",
                "description": "Label name (for label outputs, it is used as the name of the label; for dataframe outputs, it is used to fill the `region[\"path\"]` field)."
              },
              "table_name": {
                "title": "Table Name",
                "type": "string",
                "description": "Table name (for dataframe outputs only)."
              }
            },
            "required": [
              "type",
              "label_name"
            ]
          }
        }
      },
      "docs_info": "## napari_workflows_wrapper\nRun a napari-workflow on the ROIs of a single OME-NGFF image.\n\nThis task takes images and labels and runs a napari-workflow on them that\ncan produce a label and tables as output.\n\nExamples of allowed entries for `input_specs` and `output_specs`:\n\n```\ninput_specs = {\n    \"in_1\": {\"type\": \"image\", \"channel\": {\"wavelength_id\": \"A01_C02\"}},\n    \"in_2\": {\"type\": \"image\", \"channel\": {\"label\": \"DAPI\"}},\n    \"in_3\": {\"type\": \"label\", \"label_name\": \"label_DAPI\"},\n}\n\noutput_specs = {\n    \"out_1\": {\"type\": \"label\", \"label_name\": \"label_DAPI_new\"},\n    \"out_2\": {\"type\": \"dataframe\", \"table_name\": \"measurements\"},\n}\n```\n",
      "docs_link": "https://fractal-analytics-platform.github.io/fractal-tasks-core"
    }
  ],
  "has_args_schemas": true,
  "args_schema_version": "pydantic_v1"
}<|MERGE_RESOLUTION|>--- conflicted
+++ resolved
@@ -757,84 +757,8 @@
             "type": "string",
             "description": "Parameter of `CellposeModel` class (takes precedence over `model_type`). Allows you to specify the path of a custom trained cellpose model."
           },
-<<<<<<< HEAD
-          "cellprob_threshold": {
-            "title": "Cellprob Threshold",
-            "default": 0.0,
-            "type": "number",
-            "description": "Parameter of `CellposeModel.eval` method. Valid values between -6 to 6. From Cellpose documentation: \"Decrease this threshold if cellpose is not returning as many ROIs as you\u2019d expect. Similarly, increase this threshold if cellpose is returning too ROIs particularly from dim areas.\""
-          },
-          "flow_threshold": {
-            "title": "Flow Threshold",
-            "default": 0.4,
-            "type": "number",
-            "description": "Parameter of `CellposeModel.eval` method. Valid values between 0.0 and 1.0. From Cellpose documentation: \"Increase this threshold if cellpose is not returning as many ROIs as you\u2019d expect. Similarly, decrease this threshold if cellpose is returning too many ill-shaped ROIs.\""
-          },
-          "anisotropy": {
-            "title": "Anisotropy",
-            "type": "number",
-            "description": "Ratio of the pixel sizes along Z and XY axis (ignored if the image is not three-dimensional). If `None`, it is inferred from the OME-NGFF metadata."
-          },
-          "min_size": {
-            "title": "Min Size",
-            "default": 15,
-            "type": "integer",
-            "description": "Parameter of `CellposeModel` class. Minimum size of the segmented objects (in pixels). Use `-1` to turn off the size filter."
-          },
-          "augment": {
-            "title": "Augment",
-            "default": false,
-            "type": "boolean",
-            "description": "Parameter of `CellposeModel` class. Whether to use cellpose augmentation to tile images with overlap."
-          },
-          "net_avg": {
-            "title": "Net Avg",
-            "default": false,
-            "type": "boolean",
-            "description": "Parameter of `CellposeModel` class. Whether to use cellpose net averaging to run the 4 built-in networks (useful for `nuclei`, `cyto` and `cyto2`, not sure it works for the others)."
-          },
-          "use_gpu": {
-            "title": "Use Gpu",
-            "default": true,
-            "type": "boolean",
-            "description": "If `False`, always use the CPU; if `True`, use the GPU if possible (as defined in `cellpose.core.use_gpu()`) and fall-back to the CPU otherwise."
-          },
-          "batch_size": {
-            "title": "Batch Size",
-            "default": 8,
-            "type": "integer",
-            "description": "number of 224x224 patches to run simultaneously on the GPU (can make smaller or bigger depending on GPU memory usage)"
-          },
-          "invert": {
-            "title": "Invert",
-            "default": false,
-            "type": "boolean",
-            "description": "invert image pixel intensity before running network (if True, image is also normalized)"
-          },
-          "tile": {
-            "title": "Tile",
-            "default": true,
-            "type": "boolean",
-            "description": "tiles image to ensure GPU/CPU memory usage limited (recommended)"
-          },
-          "tile_overlap": {
-            "title": "Tile Overlap",
-            "default": 0.1,
-            "type": "number",
-            "description": "fraction of overlap of tiles when computing flows"
-          },
-          "resample": {
-            "title": "Resample",
-            "default": true,
-            "type": "boolean",
-            "description": "run dynamics at original image size (will be slower but create more accurate boundaries)"
-          },
-          "interp": {
-            "title": "Interp",
-=======
           "relabeling": {
             "title": "Relabeling",
->>>>>>> 070b2cd0
             "default": true,
             "type": "boolean",
             "description": "If `True`, apply relabeling so that label values are unique for all objects in the well."
@@ -975,8 +899,6 @@
             "required": [
               "normalize"
             ]
-<<<<<<< HEAD
-=======
           },
           "CellposeModelParams": {
             "title": "CellposeModelParams",
@@ -1067,7 +989,6 @@
                 "description": "if stitch_threshold>0.0 and not do_3D and equal image sizes, masks are stitched in 3D to return volume segmentation"
               }
             }
->>>>>>> 070b2cd0
           }
         }
       },
