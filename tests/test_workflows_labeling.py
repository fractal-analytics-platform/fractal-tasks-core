"""
Copyright 2022 (C) Friedrich Miescher Institute for Biomedical Research and
University of Zurich

Original authors:
Marco Franzon <marco.franzon@exact-lab.it>
Tommaso Comparin <tommaso.comparin@exact-lab.it>

This file is part of Fractal and was originally developed by eXact lab S.r.l.
<exact-lab.it> under contract with Liberali Lab from the Friedrich Miescher
Institute for Biomedical Research and Pelkmans Lab from the University of
Zurich.
"""
import json
import logging
import shlex
import shutil
import subprocess
import sys
from pathlib import Path
from typing import Any
from typing import Dict
from typing import List

import anndata as ad
import numpy as np
import pytest
from devtools import debug
from pytest import MonkeyPatch

import fractal_tasks_core
from .utils import check_file_number
from .utils import validate_schema
from fractal_tasks_core.cellpose_segmentation import cellpose_segmentation
from fractal_tasks_core.copy_ome_zarr import (
    copy_ome_zarr,
)  # noqa
from fractal_tasks_core.create_ome_zarr import create_ome_zarr
from fractal_tasks_core.maximum_intensity_projection import (
    maximum_intensity_projection,
)  # noqa
from fractal_tasks_core.yokogawa_to_ome_zarr import yokogawa_to_ome_zarr


allowed_channels = [
    {
        "label": "DAPI",
        "wavelength_id": "A01_C01",
        "colormap": "00FFFF",
        "start": 0,
        "end": 700,
    },
    {
        "wavelength_id": "A01_C02",
        "label": "nanog",
        "colormap": "FF00FF",
        "start": 0,
        "end": 180,
    },
    {
        "wavelength_id": "A02_C03",
        "label": "Lamin B1",
        "colormap": "FFFF00",
        "start": 0,
        "end": 1500,
    },
]


num_levels = 6
coarsening_xy = 2


def prepare_3D_zarr(
    zarr_path: str,
    zenodo_zarr: List[str],
    zenodo_zarr_metadata: List[Dict[str, Any]],
):
    zenodo_zarr_3D, zenodo_zarr_2D = zenodo_zarr[:]
    metadata_3D, metadata_2D = zenodo_zarr_metadata[:]
    shutil.copytree(
        zenodo_zarr_3D, str(Path(zarr_path) / Path(zenodo_zarr_3D).name)
    )
    metadata = metadata_3D.copy()
    return metadata


def prepare_2D_zarr(
    zarr_path: str,
    zenodo_zarr: List[str],
    zenodo_zarr_metadata: List[Dict[str, Any]],
    remove_labels: bool = False,
):
    zenodo_zarr_3D, zenodo_zarr_2D = zenodo_zarr[:]
    metadata_3D, metadata_2D = zenodo_zarr_metadata[:]
    shutil.copytree(
        zenodo_zarr_2D, str(Path(zarr_path) / Path(zenodo_zarr_2D).name)
    )
    if remove_labels:
        label_dir = str(
            Path(zarr_path) / Path(zenodo_zarr_2D).name / "B/03/0/labels"
        )
        debug(label_dir)
        shutil.rmtree(label_dir)
    metadata = metadata_2D.copy()
    return metadata


def patched_segment_ROI(
    x, do_3D=True, label_dtype=None, well_id=None, **kwargs
):
    # Expects x to always be a 4D image

    import logging

    logger = logging.getLogger("cellpose_segmentation.py")

    logger.info(f"[{well_id}][patched_segment_ROI] START")
    assert x.ndim == 4
    # Actual labeling: segment_ROI returns a 3D mask with the same shape as x,
    # except for the first dimension
    mask = np.zeros_like(x[0, :, :, :])
    nz, ny, nx = mask.shape
    if do_3D:
        mask[:, 0 : ny // 4, 0 : nx // 4] = 1  # noqa
        mask[:, ny // 4 : ny // 2, 0 : nx // 2] = 2  # noqa
    else:
        mask[:, 0 : ny // 4, 0 : nx // 4] = 1  # noqa
        mask[:, ny // 4 : ny // 2, 0 : nx // 2] = 2  # noqa

    logger.info(f"[{well_id}][patched_segment_ROI] END")

    return mask.astype(label_dtype)


def patched_segment_ROI_overlapping_organoids(
    x, label_dtype=None, well_id=None, **kwargs
):

    import logging

    logger = logging.getLogger("cellpose_segmentation.py")
    logger.info(f"[{well_id}][patched_segment_ROI] START")

    assert x.ndim == 4
    # Actual labeling: segment_ROI returns a 3D mask with the same shape as x,
    # except for the first dimension
    mask = np.zeros_like(x[0, :, :, :])
    nz, ny, nx = mask.shape
    indices = np.arange(0, nx // 2)
    mask[:, indices, indices] = 1  # noqa
    mask[:, indices + 10, indices + 20] = 2  # noqa

    logger.info(f"[{well_id}][patched_segment_ROI] END")

    return mask.astype(label_dtype)


def patched_use_gpu(*args, **kwargs):
    debug("WARNING: using patched_use_gpu")
    return False


def test_failures(
    tmp_path: Path,
    testdata_path: Path,
    zenodo_zarr: List[str],
    zenodo_zarr_metadata: List[Dict[str, Any]],
    caplog: pytest.LogCaptureFixture,
    monkeypatch: MonkeyPatch,
):

    monkeypatch.setattr(
        "fractal_tasks_core.cellpose_segmentation.use_gpu", patched_use_gpu
    )

    monkeypatch.setattr(
        "fractal_tasks_core.cellpose_segmentation.segment_ROI",
        patched_segment_ROI,
    )

    caplog.set_level(logging.WARNING)

    # Use pre-made 3D zarr
    zarr_path = tmp_path / "tmp_out/"
    metadata = prepare_3D_zarr(
        str(zarr_path), zenodo_zarr, zenodo_zarr_metadata
    )
    debug(zarr_path)
    debug(metadata)

    # A sequence of invalid attempts
    for component in metadata["image"]:

        kwargs = dict(
            input_paths=[str(zarr_path)],
            output_path=str(zarr_path),
            metadata=metadata,
            component=component,
            level=3,
        )
        # Attempt 1
        cellpose_segmentation(
            **kwargs,
            wavelength_id="invalid_wavelength_id",
        )
        assert "ChannelNotFoundError" in caplog.records[0].msg

        # Attempt 2
        cellpose_segmentation(
            **kwargs,
            channel_label="invalid_channel_name",
        )
        assert "ChannelNotFoundError" in caplog.records[0].msg
        assert "ChannelNotFoundError" in caplog.records[1].msg

        # Attempt 3
        with pytest.raises(ValueError):
            cellpose_segmentation(
                **kwargs,
                wavelength_id="A01_C01",
                channel_label="invalid_channel_name",
            )


def test_workflow_with_per_FOV_labeling(
    tmp_path: Path,
    testdata_path: Path,
    zenodo_zarr: List[str],
    zenodo_zarr_metadata: List[Dict[str, Any]],
    caplog: pytest.LogCaptureFixture,
    monkeypatch: MonkeyPatch,
):

    monkeypatch.setattr(
        "fractal_tasks_core.cellpose_segmentation.use_gpu", patched_use_gpu
    )

    monkeypatch.setattr(
        "fractal_tasks_core.cellpose_segmentation.segment_ROI",
        patched_segment_ROI,
    )

    # Setup caplog fixture, see
    # https://docs.pytest.org/en/stable/how-to/logging.html#caplog-fixture
    caplog.set_level(logging.INFO)

    # Use pre-made 3D zarr
    zarr_path = tmp_path / "tmp_out/"
    metadata = prepare_3D_zarr(
        str(zarr_path), zenodo_zarr, zenodo_zarr_metadata
    )
    debug(zarr_path)
    debug(metadata)

    # Per-FOV labeling
    for component in metadata["image"]:
        cellpose_segmentation(
            input_paths=[str(zarr_path)],
            output_path=str(zarr_path),
            metadata=metadata,
            component=component,
            wavelength_id="A01_C01",
            level=3,
            relabeling=True,
            diameter_level0=80.0,
            augment=True,
            net_avg=True,
            min_size=30,
        )

    # OME-NGFF JSON validation
    image_zarr = Path(zarr_path / metadata["image"][0])
    label_zarr = image_zarr / "labels/label_DAPI"
    well_zarr = image_zarr.parent
    plate_zarr = image_zarr.parents[2]
    validate_schema(path=str(image_zarr), type="image")
    validate_schema(path=str(well_zarr), type="well")
    validate_schema(path=str(plate_zarr), type="plate")
    validate_schema(path=str(label_zarr), type="label")

    check_file_number(zarr_path=image_zarr)


def test_workflow_with_multi_channel_input(
    tmp_path: Path,
    testdata_path: Path,
    zenodo_zarr: List[Path],
    zenodo_zarr_metadata: List[Dict[str, Any]],
    caplog: pytest.LogCaptureFixture,
    monkeypatch: MonkeyPatch,
):
    # Testing by providing the same channel twice as wavelength_id &
    # wavelength_id_c2

    monkeypatch.setattr(
        "fractal_tasks_core.cellpose_segmentation.use_gpu", patched_use_gpu
    )

    monkeypatch.setattr(
        "fractal_tasks_core.cellpose_segmentation.segment_ROI",
        patched_segment_ROI,
    )

    # Setup caplog fixture, see
    # https://docs.pytest.org/en/stable/how-to/logging.html#caplog-fixture
    caplog.set_level(logging.INFO)

    # Use pre-made 3D zarr
    zarr_path = tmp_path / "tmp_out/"
    metadata = prepare_3D_zarr(zarr_path, zenodo_zarr, zenodo_zarr_metadata)
    debug(zarr_path)
    debug(metadata)

    # Per-FOV labeling
    for component in metadata["image"]:
        cellpose_segmentation(
            input_paths=[zarr_path],
            output_path=zarr_path,
            metadata=metadata,
            component=component,
            wavelength_id="A01_C01",
            wavelength_id_c2="A01_C01",
            level=3,
            relabeling=True,
            diameter_level0=80.0,
            model_type="cyto2",
        )

    # OME-NGFF JSON validation
    image_zarr = Path(zarr_path / metadata["image"][0])
    label_zarr = image_zarr / "labels/label_DAPI"
    well_zarr = image_zarr.parent
    plate_zarr = image_zarr.parents[2]
    validate_schema(path=str(image_zarr), type="image")
    validate_schema(path=str(well_zarr), type="well")
    validate_schema(path=str(plate_zarr), type="plate")
    validate_schema(path=str(label_zarr), type="label")

    check_file_number(zarr_path=image_zarr)


def test_workflow_with_per_FOV_labeling_2D(
    tmp_path: Path,
    testdata_path: Path,
    zenodo_zarr: List[str],
    zenodo_zarr_metadata: List[Dict[str, Any]],
    caplog: pytest.LogCaptureFixture,
    monkeypatch: MonkeyPatch,
):

    monkeypatch.setattr(
        "fractal_tasks_core.cellpose_segmentation.use_gpu", patched_use_gpu
    )

    # Do not use cellpose
    monkeypatch.setattr(
        "fractal_tasks_core.cellpose_segmentation.segment_ROI",
        patched_segment_ROI,
    )

    # Load pre-made 2D zarr array
    zarr_path_mip = tmp_path / "tmp_out_mip/"
    metadata = prepare_2D_zarr(
        str(zarr_path_mip),
        zenodo_zarr,
        zenodo_zarr_metadata,
        remove_labels=True,
    )

    # Per-FOV labeling
    for component in metadata["image"]:
        cellpose_segmentation(
            input_paths=[str(zarr_path_mip)],
            output_path=str(zarr_path_mip),
            metadata=metadata,
            component=component,
            wavelength_id="A01_C01",
            level=2,
            relabeling=True,
            diameter_level0=80.0,
        )

    # OME-NGFF JSON validation
    image_zarr = Path(zarr_path_mip / metadata["image"][0])
    debug(image_zarr)
    well_zarr = image_zarr.parent
    plate_zarr = image_zarr.parents[2]
    validate_schema(path=str(image_zarr), type="image")
    validate_schema(path=str(well_zarr), type="well")
    validate_schema(path=str(plate_zarr), type="plate")

    check_file_number(zarr_path=image_zarr)


def test_workflow_with_per_well_labeling_2D(
    tmp_path: Path,
    testdata_path: Path,
    zenodo_images: str,
    caplog: pytest.LogCaptureFixture,
    monkeypatch: MonkeyPatch,
):

    monkeypatch.setattr(
        "fractal_tasks_core.cellpose_segmentation.use_gpu", patched_use_gpu
    )

    # Do not use cellpose
    monkeypatch.setattr(
        "fractal_tasks_core.cellpose_segmentation.segment_ROI",
        patched_segment_ROI,
    )

    # Init
    img_path = Path(zenodo_images)
    zarr_path = tmp_path / "tmp_out/"
    zarr_path_mip = tmp_path / "tmp_out_mip/"
    metadata = {}

    # Create zarr structure
    metadata_update = create_ome_zarr(
        input_paths=[str(img_path)],
        output_path=str(zarr_path),
        metadata=metadata,
        image_extension="png",
        allowed_channels=allowed_channels,
        num_levels=num_levels,
        coarsening_xy=coarsening_xy,
        metadata_table="mrf_mlf",
    )
    metadata.update(metadata_update)

    # Yokogawa to zarr
    for component in metadata["image"]:
        yokogawa_to_ome_zarr(
            input_paths=[str(zarr_path)],
            output_path=str(zarr_path),
            metadata=metadata,
            component=component,
        )

    # Replicate
    metadata_update = copy_ome_zarr(
        input_paths=[str(zarr_path)],
        output_path=str(zarr_path_mip),
        metadata=metadata,
        project_to_2D=True,
        suffix="mip",
    )
    metadata.update(metadata_update)
    debug(metadata)

    # MIP
    for component in metadata["image"]:
        maximum_intensity_projection(
            input_paths=[str(zarr_path_mip)],
            output_path=str(zarr_path_mip),
            metadata=metadata,
            component=component,
        )

    # Whole-well labeling
    for component in metadata["image"]:
        cellpose_segmentation(
            input_paths=[str(zarr_path_mip)],
            output_path=str(zarr_path_mip),
            metadata=metadata,
            component=component,
            wavelength_id="A01_C01",
            level=2,
            ROI_table_name="well_ROI_table",
            relabeling=True,
            diameter_level0=80.0,
        )

    # OME-NGFF JSON validation
    image_zarr = Path(zarr_path_mip / metadata["image"][0])
    debug(image_zarr)
    well_zarr = image_zarr.parent
    plate_zarr = image_zarr.parents[2]
    validate_schema(path=str(image_zarr), type="image")
    validate_schema(path=str(well_zarr), type="well")
    validate_schema(path=str(plate_zarr), type="plate")

    check_file_number(zarr_path=image_zarr)


def test_workflow_bounding_box(
    tmp_path: Path,
    testdata_path: Path,
    zenodo_zarr: List[str],
    zenodo_zarr_metadata: List[Dict[str, Any]],
    caplog: pytest.LogCaptureFixture,
    monkeypatch: MonkeyPatch,
):

    monkeypatch.setattr(
        "fractal_tasks_core.cellpose_segmentation.use_gpu", patched_use_gpu
    )

    monkeypatch.setattr(
        "fractal_tasks_core.cellpose_segmentation.segment_ROI",
        patched_segment_ROI,
    )
    NUM_LABELS = 4

    # Setup caplog fixture, see
    # https://docs.pytest.org/en/stable/how-to/logging.html#caplog-fixture
    caplog.set_level(logging.INFO)

    # Use pre-made 3D zarr
    zarr_path = tmp_path / "tmp_out/"
    metadata = prepare_3D_zarr(
        str(zarr_path), zenodo_zarr, zenodo_zarr_metadata
    )
    debug(zarr_path)
    debug(metadata)

    # Per-FOV labeling
    for component in metadata["image"]:
        cellpose_segmentation(
            input_paths=[str(zarr_path)],
            output_path=str(zarr_path),
            metadata=metadata,
            component=component,
            wavelength_id="A01_C01",
            level=3,
            relabeling=True,
            diameter_level0=80.0,
            bounding_box_ROI_table_name="bbox_table",
        )

    bbox_ROIs = ad.read_zarr(
        str(zarr_path / metadata["image"][0] / "tables/bbox_table/")
    )
    debug(bbox_ROIs)
    debug(bbox_ROIs.obs)
    assert bbox_ROIs.obs.shape == (NUM_LABELS, 1)
    assert bbox_ROIs.shape == (NUM_LABELS, 6)
    assert len(bbox_ROIs) > 0
    assert np.max(bbox_ROIs.X) == float(208)


def test_workflow_bounding_box_with_overlap(
    tmp_path: Path,
    testdata_path: Path,
    zenodo_zarr: List[str],
    zenodo_zarr_metadata: List[Dict[str, Any]],
    caplog: pytest.LogCaptureFixture,
    monkeypatch: MonkeyPatch,
):

    monkeypatch.setattr(
        "fractal_tasks_core.cellpose_segmentation.use_gpu", patched_use_gpu
    )

    monkeypatch.setattr(
        "fractal_tasks_core.cellpose_segmentation.segment_ROI",
        patched_segment_ROI_overlapping_organoids,
    )

    # Setup caplog fixture, see
    # https://docs.pytest.org/en/stable/how-to/logging.html#caplog-fixture
    caplog.set_level(logging.WARNING)

    # Use pre-made 3D zarr
    zarr_path = tmp_path / "tmp_out/"
    metadata = prepare_3D_zarr(
        str(zarr_path), zenodo_zarr, zenodo_zarr_metadata
    )
    debug(zarr_path)
    debug(metadata)

    # Per-FOV labeling
    for component in metadata["image"]:
<<<<<<< HEAD
        cellpose_segmentation(
            input_paths=[str(zarr_path)],
            output_path=str(zarr_path),
            metadata=metadata,
            component=component,
            wavelength_id="A01_C01",
            level=3,
            relabeling=True,
            diameter_level0=80.0,
            bounding_box_ROI_table_name="bbox_table",
        )
        debug(caplog.text)
        assert "bounding-box pairs overlap" in caplog.text
=======
        with pytest.raises(ValueError):
            cellpose_segmentation(
                input_paths=[str(zarr_path)],
                output_path=str(zarr_path),
                metadata=metadata,
                component=component,
                wavelength_id="A01_C01",
                level=3,
                relabeling=True,
                diameter_level0=80.0,
                bounding_box_ROI_table_name="bbox_table",
            )


def test_workflow_with_per_FOV_labeling_via_script(
    tmp_path: Path,
    testdata_path: Path,
    zenodo_zarr: List[str],
    zenodo_zarr_metadata: List[Dict[str, Any]],
):
    # Use pre-made 3D zarr
    zarr_path = tmp_path / "tmp_out/"
    metadata = prepare_3D_zarr(
        str(zarr_path), zenodo_zarr, zenodo_zarr_metadata
    )
    debug(zarr_path)
    debug(metadata)

    python_path = sys.executable
    task_path = (
        Path(fractal_tasks_core.__file__).parent / "cellpose_segmentation.py"
    )
    args_path = tmp_path / "args.json"
    out_path = tmp_path / "out.json"
    command = (
        f"{str(python_path)} {str(task_path)} "
        f"-j {str(args_path)} --metadata-out {str(out_path)}"
    )
    debug(command)

    task_args = dict(
        input_paths=[str(zarr_path)],
        output_path=str(zarr_path),
        metadata=metadata,
        component=metadata["image"][0],
        wavelength_id="A01_C01",
        level=4,
        relabeling=True,
        diameter_level0=80.0,
        augment=True,
        net_avg=True,
        min_size=30,
    )

    run_options = dict(timeout=10, capture_output=True, encoding="utf-8")

    # Valid model_type -> should fail due to timeout
    this_task_args = dict(**task_args, model_type="nuclei")
    with args_path.open("w") as f:
        json.dump(this_task_args, f)
    with pytest.raises(subprocess.TimeoutExpired):
        res = subprocess.run(shlex.split(command), **run_options)
        print(res.stdout)
        print(res.stderr)
        # Also check that we are not hitting
        # https://github.com/fractal-analytics-platform/fractal-tasks-core/issues/343
        assert "urllib.error.HTTPError" not in res.stdout
        assert "urllib.error.HTTPError" not in res.stderr

    # Invalid model_type -> should fail with ValueError
    INVALID_MODEL_TYPE = "something_wrong"
    this_task_args = dict(**task_args, model_type=INVALID_MODEL_TYPE)
    with args_path.open("w") as f:
        json.dump(this_task_args, f)
    res = subprocess.run(shlex.split(command), **run_options)
    print(res.stdout)
    print(res.stderr)
    error_msg = f"ERROR model_type={INVALID_MODEL_TYPE} is not allowed"
    assert error_msg in res.stderr
    assert "urllib.error.HTTPError" not in res.stdout
    assert "urllib.error.HTTPError" not in res.stderr
>>>>>>> 81e03338
<|MERGE_RESOLUTION|>--- conflicted
+++ resolved
@@ -573,7 +573,6 @@
 
     # Per-FOV labeling
     for component in metadata["image"]:
-<<<<<<< HEAD
         cellpose_segmentation(
             input_paths=[str(zarr_path)],
             output_path=str(zarr_path),
@@ -587,19 +586,6 @@
         )
         debug(caplog.text)
         assert "bounding-box pairs overlap" in caplog.text
-=======
-        with pytest.raises(ValueError):
-            cellpose_segmentation(
-                input_paths=[str(zarr_path)],
-                output_path=str(zarr_path),
-                metadata=metadata,
-                component=component,
-                wavelength_id="A01_C01",
-                level=3,
-                relabeling=True,
-                diameter_level0=80.0,
-                bounding_box_ROI_table_name="bbox_table",
-            )
 
 
 def test_workflow_with_per_FOV_labeling_via_script(
@@ -668,5 +654,4 @@
     error_msg = f"ERROR model_type={INVALID_MODEL_TYPE} is not allowed"
     assert error_msg in res.stderr
     assert "urllib.error.HTTPError" not in res.stdout
-    assert "urllib.error.HTTPError" not in res.stderr
->>>>>>> 81e03338
+    assert "urllib.error.HTTPError" not in res.stderr