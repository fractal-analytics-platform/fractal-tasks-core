**Note**: Numbers like (\#123) point to closed Pull Requests on the fractal-tasks-core repository.

# Unreleased

* Tasks:
    * Fix issue with masked ROI & relabeling in Cellpose task (\#785).
    * Fix issue with masking ROI label types in masked_loading_wrapper for Cellpose task (\#785).
<<<<<<< HEAD
* Development:
    * Switch all core models to pydantic v2 (\#790).
=======
    * Enable workaround to support yx images in Cellpose task (\#789).
>>>>>>> cd45cd3d

# 1.1.0

> NOTE: Starting from this release, `fractal-tasks-core` can coexist
> with Pydantic V2 but it still uses pydantic
> v1 under the hood for the time being. When working with Pydantic V1, the
> required version is `>=1.10.16`.

* Tasks:
    * Refactor Cellpose Task inputs: Combine Channel inputs & channel normalization parameters (\#738).
    * Refactor Cellpose Task inputs: Group advanced Cellpose parameters into the `CellposeModelParams` model that's provided via `advanced_cellpose_model_params` (\#738).
    * Refactor Cellpose Task inputs: Support independent normalization of 2 input channels in the Cellpose task (\#738).
    * Rename `task.cellpose_transforms` into `tasks.cellpose_utils` (\#738).
    * Fix wrong repeated overlap checks for bounding-boxes in Cellpose task (\#778).
    * Fix minor MIP issues related to plate metadata and expecting acquisition metadata in all NGFF plates(\#781).
    * Add chi2_shift option to Calculate Registration (image-based) task(\#741).
* Development:
    * Switch to transitional pydantic.v1 imports, changes pydantic requirement to `==1.10.16` or `>=2.6.3` (\#760).
    * Support JSON-Schema generation for `Enum` task arguments (\#749).
    * Make JSON-Schema generation tools more flexible, to simplify testing (\#749).
* Documentation:
    * Update documentation (\#751).
    * Improve/extend page showing tasks from other packages (\#759, \#777).
* JSON Schema generation:
    * Test manifest creation for three other tasks packages (\#763).
* NGFF subpackage
    * Fix Plate model to correspond better to 0.4.0 NGFF spec: Now makes acquisition metadata optional (\#781).

# 1.0.2

* Fix bug in plate metadata in MIP task (in the `copy_ome_zarr_hcs_plate` init function) (\#736).

# 1.0.1

* Add support for converting 1536 well plates in cellvoyager converters (\#715).
* Testing:
    * Make validation of NGFF Zarr attributes more strict, in tests (\#732).
* Development:
    * Update poetry to 1.8.2 (\#734).

# 1.0.0

* Update all tasks to use the new Fractal API from Fractal server 2.0 (\#671)
* Provide new dev tooling to create Fractal manifest for new task API (\#671)
* Add Pydantic models for OME-NGFF HCS Plate validation (\#671)
* Breaking changes in core library:
    * In `get_acquisition_paths` helper function of `NgffWellMeta`:
        The dictionary now contains a list of paths as values, not single paths.
        The NotImplementedError for multiple images with the same acquisition was removed.
    * The `utils.get_table_path_dict` helper function was made private & changed its input parameters:
        It's now `_get_table_path_dict(zarr_url: str)`
* Breaking changes in task sub-package:
    * Rename tasks for increase clarity (\#671 & \#706).
    * Changed registration tasks flow: Now 2 Compound tasks, 1 Parallel task (\#671).
    * Changed parameter names in registration tasks: acquisition instead of cycle (\#719).
    * Changed parameter names & defaults in illumination correction task: (\#671).
        * Now uses `illumination_profiles` instead of `dict_corr`.
        * Changes default of background subtraction from 110 to 0.
* Dependencies:
    * Add `filelock` (\#718).

# 0.14.3

* Make Cellpose task work for non HCS plate OME-Zarr images (\#659)
* Add option to Illumination Correction to specify the ROI table name (\#665)

# 0.14.2

* Add custom normalization options to the Cellpose task (\#650)
* Add more options to the Cellpose task to control model behavior (\#650)
* For Cellpose task, switch to using Enums for `model_type` (see issue \#401)

# 0.14.1

* Fix bug in `cellpose_segmentation` upon using masked loading and setting `channel2` (\#639). Thanks [@FranziskaMoos-FMI](https://github.com/FranziskaMoos-FMI) and [@enricotagliavini](https://github.com/enricotagliavini).
* Improve handling of potential race condition in "Apply Registration to image" task (\#638).

# 0.14.0

* Breaking changes in tasks:
    * Make `NapariWorkflowsOutput.label_name` attribute required, and use it to fill the `region["path"]` table attribute (\#613).
* Breaking changes in core library:
    * ⚠️ Refactor the whole package structure, leading to breaking changes for most imports (\#613); more details at [this page](https://fractal-analytics-platform.github.io/fractal-tasks-core/version_updates/v0_14_0/).
    * In `prepare_label_group` helper function:
        * Make `label_attrs` function argument required (\#613).
        * Validate `label_attrs` with `NgffImageMeta` model (\#613).
        * Override multiscale name in `label_attrs` with `label_name` (\#613).
    * In `write_table` helper function:
        * Drop `logger` function argument (\#613).
        * Add `table_name` function argument, taking priority over `table_attrs` (\#613).
        * Raise an error if no table type is not provided (\#613).
        * Raise an error if table attributes do not comply with table specs (\#613).
* Other internal changes:
    * Comply with table specs V1, by writing all required Zarr attributes (\#613).
    * Remove `has_args_schema` obsolete property from manifest (\#603).
    * Handle `GroupNotFoundError` in `load_NgffImageMeta` and `load_NgffWellMeta` (\#622).
* Bug fixes:
    * Fix table selection in calculate registration image-based (\#615).
* Documentation
    * Clarify table specs V1 (\#613).
* Testing:
    * Use more recent Zenodo datasets, created with `fractal-tasks-core>=0.12` (\#623).
    * Use poetry 1.7.1 in GitHub actions (\#620).
    * Align with new Zenodo API (\#601).
    * Update `test_valid_manifest` (\#606).
    * Use [pooch](https://www.fatiando.org/pooch) to download test files (\#610).
* Documentation:
    * Add list of tasks (\#625).
* Dependencies:
    * Remove Pillow `<10.1.0` constraint (\#626).

# 0.13.1

* Always use `write_table` in tasks, rather than AnnData `write_elem` (\#581).
* Remove assumptions on ROI-table columns from `get_ROI_table_with_translation` helper function of `calculate_registration_image_based` task (\#591).
* Testing:
    * Cache Zenodo data, within GitHub actions (\#585).
* Documentation:
    * Define V1 of table specs (\#582).
    * Add mathjax support (\#582).
    * Add cross-reference inventories to external APIs (\#582).

# 0.13.0

* Tasks:
    * New task and helper functions:
        * Introduce `import_ome_zarr` task (\#557, \#579).
        * Introduce `get_single_image_ROI` and `get_image_grid_ROIs` (\#557).
        * Introduce `detect_ome_ngff_type` (\#557).
        * Introduce `update_omero_channels` (\#579).
    * Make `maximum_intensity_projection` independent from ROI tables (\#557).
    * Make Cellpose task work when `input_ROI_table` is empty (\#566).
    * Fix bug of missing attributes in ROI-table Zarr group (\#573).
* Dependencies:
    * Restrict `Pillow` version to `<10.1` (\#571).
    * Support AnnData `0.10` (\#574).
* Testing:
    * Align with new Zenodo API (\#568).
    * Use ubuntu-22 for GitHub CI (\#576).

# 0.12.2

* Relax `check_valid_ROI_indices` to support search-first scenario (\#555).
* Do not install `docs` dependencies in GitHub CI (\#551).

# 0.12.1

* Make `Channel.window` attribute optional in `lib_ngff.py` (\#548).
* Automate procedure for publishing package to PyPI (\#545).

# 0.12.0

This release includes work on Pydantic models for NGFF specs and on ROI tables.

* NGFF Pydantic models:
    * Introduce Pydantic models for NGFF metadata in `lib_ngff.py` (\#528).
    * Extract `num_levels` and `coarsening_xy` parameters from NGFF objects, rather than from `metadata` task input (\#528).
    * Transform several `lib_zattrs_utils.py` functions (`get_axes_names`, `extract_zyx_pixel_sizes` and `get_acquisition_paths`) into `lib_ngff.py` methods (\#528).
    * Load Zarr attributes from groups, rather than from `.zattrs` files (\#528).
* Regions of interest:
    * Set `FOV_ROI_table` and `well_ROI_table` ZYX origin to zero (\#524).
    * Remove heuristics to determine whether to reset origin, in `cellpose_segmentation` task (\#524).
    * Remove obsolete `reset_origin` argument from `convert_ROI_table_to_indices` function (\#524).
    * Remove redundant `reset_origin` call from `apply_registration_to_ROI_tables` task (\#524).
    * Add check on non-negative ROI indices (\#534).
    * Add check on ROI indices not starting at `(0,0,0)`, to highlight v0.12/v0.11 incompatibility (\#534).
    * Fix bug in creation of bounding-box ROIs when `cellpose_segmentation` loops of FOVs (\#524).
    * Update type of `metadata` parameter of `prepare_FOV_ROI_table` and `prepare_well_ROI_table` functions (\#524).
    * Fix `reset_origin` so that it returns an updated copy of its input (\#524).
* Dependencies:
    * Relax `fsspec<=2023.6` constraint into `fsspec!=2023.9.0` (\#539).

# 0.11.0

* Tasks:
    * **(major)** Introduce new tasks for registration of multiplexing cycles: `calculate_registration_image_based`, `apply_registration_to_ROI_tables`, `apply_registration_to_image` (\#487).
    * **(major)** Introduce new `overwrite` argument for tasks `create_ome_zarr`, `create_ome_zarr_multiplex`, `yokogawa_to_ome_zarr`, `copy_ome_zarr`, `maximum_intensity_projection`, `cellpose_segmentation`, `napari_workflows_wrapper` (\#499).
    * **(major)** Rename `illumination_correction` parameter from `overwrite` to `overwrite_input` (\#499).
    * Fix plate-selection bug in `copy_ome_zarr` task (\#513).
    * Fix bug in definition of `metadata["plate"]` in `create_ome_zarr_multiplex` task (\#513).
    * Introduce new helper functions `write_table`, `prepare_label_group` and `open_zarr_group_with_overwrite` (\#499).
    * Introduce new helper functions `are_ROI_table_columns_valid`, `convert_indices_to_regions`, `reset_origin`, `is_standard_roi_table`, `get_acquisition_paths`, `get_table_path_dict`, `get_axes_names`, `add_zero_translation_columns`, `calculate_min_max_across_dfs`, `apply_registration_to_single_ROI_table`, `write_registered_zarr`, `calculate_physical_shifts`, `get_ROI_table_with_translation` (\#487).
* Testing:
    * Add tests for `overwrite`-related task behaviors (\#499).
    * Introduce mock-up of `napari_skimage_regionprops` package, for testing of
      `napari_workflows_wrapper` task (\#499).
* Dependencies:
    * Require `fsspec` version to be `<=2023.6` (\#509).

# 0.10.1

* Tasks:
    * Improve validation for `OmeroChannel.color` field (\#488).
    * Include `image-label/source/image` OME-NGFF attribute when creating labels (\#478).
    * Update default values for tolerance (`tol`) in `lib_ROI_overlaps.py` functions (\#466).
* Development tools:
    * Include `docs_info` and `docs_link` attributes in manifest tasks (\#486).
    * Rename and revamp scripts to update/check the manifest (\#486).
    * Improve logging and error-handling in tools for args-schema creation (\#469).
* Documentation:
    * Convert docstrings to Google style (\#473, \#479).
    * Switch from sphinx to mkdocs for documentation (\#479).
    * Update generic type hints (\#462, \#479).
    * Align examples to recent package version, and mention them in the documentation (\#470).
* Testing:
    * Improve coverage of core library (\#459, \#467, \#468).
    * Update Zenodo datasets used in tests (\#454).
    * Run tests both for the poetry-installed and pip-installed package (\#455).
* Dependencies:
    * Relax `numpy` required version to `<2` (\#477).
    * Relax `dask` required version to `>=2023.1.0` (\#455).
    * Relax `zarr` required version to `>=2.13.6,<3` (\#455).
    * Relax `pandas` required version to `>=1.2.0,<2` (\#455).
    * Relax `Pillow` required version to `>=9.1.1,<10.0.0` (\#455).
    * Full update of `poetry.lock` file (mutiple PRs, e.g. \#472).
    * Include `requests` and `wget` in the `dev` poetry dependency group (\#455).

# 0.10.0

* Restructure the package and repository:
    * Move tasks to `tasks` subpackage (\#390)
    * Create new `dev` subpackage (\#384).
    * Make tasks-related dependencies optional, and installable via `fractal-tasks` extra (\#390).
    * Remove `tools` package extra (\#384), and split the subpackage content into `lib_ROI_overlaps` and `examples` (\#390).
* **(major)** Modify task arguments
    * Add Pydantic model `lib_channels.OmeroChannel` (\#410, \#422);
    * Add Pydantic model `tasks._input_models.Channel` (\#422);
    * Add Pydantic model `tasks._input_models.NapariWorkflowsInput` (\#422);
    * Add Pydantic model `tasks._input_models.NapariWorkflowsOutput` (\#422);
    * Move all Pydantic models to main package (\#438).
    * Modify arguments of `illumination_correction` task (\#431);
    * Modify arguments of `create_ome_zarr` and `create_ome_zarr_multiplex` (\#433).
    * Modify argument default for `ROI_table_names`, in `copy_ome_zarr` (\#449).
    * Remove the delete option from yokogawa to ome zarr (\#443).
    * Reorder task inputs (\#451).
* JSON Schemas for task arguments:
    * Add JSON Schemas for task arguments in the package manifest (\#369, \#384).
    * Add JSON Schemas for attributes of custom task-argument Pydantic models (\#436).
    * Make schema-generation tools more general, when handling custom Pydantic models (\#445).
    * Include titles for custom-model-typed arguments and argument attributes (\#447).
    * Remove `TaskArguments` models and switch to Pydantic V1 `validate_arguments` (\#369).
    * Make coercing&validating task arguments required, rather than optional (\#408).
    * Remove `default_args` from manifest (\#379, \#393).
* Other:
    * Make pydantic dependency required for running tasks, and pin it to V1 (\#408).
    * Remove legacy executor definitions from manifest (\#361).
    * Add GitHub action for testing `pip install` with/without `fractal-tasks` extra (\#390).
    * Remove `sqlmodel` from dev dependencies (\#374).
    * Relax constraint on torch version, from `==1.12.1` to `<=2.0.0` (\#406).
    * Review task docstrings and improve documentation (\#413, \#416).
    * Update `anndata` dependency requirements (from `^0.8.0` to `>=0.8.0,<=0.9.1`), and replace `anndata.experimental.write_elem` with `anndata._io.specs.write_elem` (\#428).

# 0.9.4

* Relax constraint on `scikit-image` version, by only requiring a version `>=0.19` (\#367).

# 0.9.3

* For labeling tasks (`cellpose_segmentation` or `napari_worfklows_wrapper`), allow empty ROI tables as input or output (\#365).
* Relax constraint related to the presence of channels in `create_zarr_structure_multiplex` task (\#365).

# 0.9.2

* Increase memory requirements for some tasks in manifest (\#363).

# 0.9.1

* Add `use_gpu` argument for `cellpose_segmentation` task (\#350).
* Add dummy return object to napari-workflows task (\#359).
* Include memory/cpu/gpu requirements in manifest, in view of new fractal-server SLURM backend (\#360).

# 0.9.0

* Introduce a module for masked loading of ROIs, and update the `cellpose_segmentation` task accordingly (\#306).
* Rename task arguments: `ROI_table_name->input_ROI_table` and `bounding_box_ROI_table_name->output_ROI_table` (\#306).
* Implement part of the [proposed table support in OME-NGFF specs](https://github.com/ome/ngff/pull/64), both for the `tables` zarr group and then for each table subgroup (\#306).
* Rename module: `lib_remove_FOV_overlaps.py->lib_ROI_overlaps.py` (\#306).
* Add new functions to existing modules: `lib_regions_of_interest.convert_region_to_low_res`, `lib_ROI_overlaps.find_overlaps_in_ROI_indices` (\#306).

# 0.8.1

* Disable bugged validation of `model_type` argument in `cellpose_segmentation` (\#344).
* Raise an error if the user provides an unexpected argument to a task (\#337); this applies to the case of running a task as a script, with a pydantic model for task-argument validation.

# 0.8.0

* **(major)** Update task interface: remove filename extension from `input_paths` and `output_path` for all tasks, and add new arguments `(image_extension,image_glob_pattern)` to `create_ome_zarr` task (\#323).
* Implement logic for handling `image_glob_patterns` argument, both when globbing images and in Yokogawa metadata parsing (\#326).
* Fix minor bugs in task arguments (\#329).

# 0.7.5

- Update `cellpose_segmentation` defaults and parse additional parameters (\#316).
- Add dual-channel input for `cellpose_segmentation` task (\#315).

# 0.7.4

- Add tests for python 3.10 (\#309).
- Drop support for python 3.8 (\#319).
- Update task interface: use string arguments instead of `pathlib.Path`, and only set defaults in function call signatures (\#303).

# 0.7.3

- Add `reset_origin` argument to `convert_ROI_table_to_indices` (\#305).
- Do not overwrite existing labels in `cellpose_segmentation` task (\#308).

# 0.7.2

- Remove pyqt5-related dependencies (\#288).

# 0.7.1

Missing

# 0.7.0

- Replace `dask.array.core.get_mapper()` with `zarr.storage.FSStore()` (\#282).
- Pin dask version to >=2023.1.0, <2023.2.
- Pin zarr version to >=2.13.6, <2.14.
- Pin numpy version to >=1.23.5,<1.24.
- Pin cellpose version to >=2.2,<2.3.

# 0.6.5

- Remove FOV overlaps with more flexibility (\#265).

# 0.6.4

- Created `tools` submodule and installation extra (\#262).

# 0.6.3

- Added napari dependency, pinned to 0.4.16 version.
- Fixed type-hinting bug in task to create multiplexing OME-Zarr structure (\#258).

# 0.6.2

- Support passing a pre-made metadata table to tasks creating the OME-Zarr structure (\#252).

# 0.6.1

- Add option for padding an array with zeros in `upscale_array` (\#251).
- Simplified `imagecodecs` and `PyQt5` dependencies (\#248).

# 0.6.0

- **(major)** Refactor of how to address channels (\#239).
- Fix bug in well ROI table (\#245).

# 0.5.1

- Fix sorting of image files when number of Z planes passes 100 (\#237).

# 0.5.0

- **(major)** Deprecate `measurement` task (\#235).
- **(major)** Use more uniform names for tasks, both in python modules and manifest (\#235).
- Remove deprecated manifest from `__init__.py` (\#233).

# 0.4.6

- Skip image files if filename is not parsable (\#219).
- Preserve order of `input_paths` for multiplexing subfolders (\#222).
- Major refactor of `replicate_zarr_structure`, also enabling support for zarr files with multiple images (\#223).

# 0.4.5

- Replace `Cellpose` wrapper with `CellposeModel`, to support `pretrained_model` argument (\#218).
- Update cellpose version (it was pinned to 2.0, in previous versions) (\#218).
- Pin `torch` dependency to version 1.12.1, to support CUDA version 10.2 (\#218).

# 0.4.4

Missing due to releasing error.

# 0.4.3

- In `create_zarr_structure_multiplex`, always use/require strings for `acquisition` field (\#217).

# 0.4.2

- Bugfixes

# 0.4.1

- Only use strings as keys of `channel_parameters` (in `create_zarr_structure_multiplex`).

# 0.4.0

- **(major)** Rename `well` to `image` (both in metadata list and in manifest) and add an actual `well` field (\#210).
- Add `create_ome_zarr_multiplexing`, and adapt `yokogawa_to_zarr` (\#210).
- Relax constraint about outputs in `napari_worfklows_wrapper` (\#209).

# 0.3.4

- Always log START/END times for each task (\#204).
- Add `label_name` argument to `cellpose_segmentation` (\#207).
- Add `pretrained_model` argument to `cellpose_segmentation` (\#207).

# 0.3.3

- Added `napari_worfklows_wrapper` to manifest.

# 0.3.2

- Compute bounding boxes of labels, in `cellpose_segmentation` (\#192).
- Parse image filenames in a more robust way (\#191).
- Update manifest, moving `parallelization_level` and `executor` to `meta` attribute.

# 0.3.1

- Fix `executable` fields in manifest.
- Remove `graphviz` dependency.

# 0.3.0

- Conform to Fractal v1, through new task manifest (\#162) and standard input/output interface (\#155, \#157).
- Add several type hints (\#148) and validate them in the standard task interface (\#175).
- Update `napari_worfklows_wrapper`: pyramid level for labeling worfklows (\#148), label-only inputs (\#163, \#171), relabeling (\#167), 2D/3D handling (\#166).
- Deprecate `dummy` and `dummy_fail` tasks.

# 0.2.6

- Setup sphinx docs, to be built and hosted on <https://fractal-tasks-core.readthedocs.io>; include some preliminary updates of docstrings (\#143).
- Dependency cleanup via deptry (\#144).

# 0.2.5

- Add `napari_workflows_wrapper` task (\#141).
- Add `lib_upscale_array.py` module (\#141).

# 0.2.4

- Major updates to `metadata_parsing.py` (\#136).<|MERGE_RESOLUTION|>--- conflicted
+++ resolved
@@ -5,12 +5,9 @@
 * Tasks:
     * Fix issue with masked ROI & relabeling in Cellpose task (\#785).
     * Fix issue with masking ROI label types in masked_loading_wrapper for Cellpose task (\#785).
-<<<<<<< HEAD
 * Development:
     * Switch all core models to pydantic v2 (\#790).
-=======
     * Enable workaround to support yx images in Cellpose task (\#789).
->>>>>>> cd45cd3d
 
 # 1.1.0
 
