--- conflicted
+++ resolved
@@ -4,16 +4,14 @@
 
 * Tasks:
     * Fix issue with masked ROI & relabeling in Cellpose task (\#785).
-<<<<<<< HEAD
     * Fix issue with masking ROI label types in masked_loading_wrapper for Cellpose task (\#785).
-* Development:
-    * Switch all core models to pydantic v2 (\#790).
-=======
     * Fix issue with masking ROI label types in `masked_loading_wrapper` for Cellpose task (\#785).
->>>>>>> e7565997
     * Enable workaround to support yx images in Cellpose task (\#789).
     * Fix error handling in `calculate_registration_image_based` (\#799).
     * Fix minor issues with call-signature and type hints in `calculate_registration_image_based` (\#799).
+
+* Development:
+    * Switch all core models to pydantic v2 (\#790).
 
 # 1.1.0
 
