# Unreleased

* **(major)** Update task interface: remove filename extension from `input_paths` and `output_path` for all tasks, and add new arguments `(image_extension,image_glob_pattern)` to `create_ome_zarr` task (\#323).
<<<<<<< HEAD
* Implement logic for handling `image_glob_patterns` argument, both when globbing images and in Yokogawa metadata parsing (\#326).
=======
* Fix minor bugs in task arguments (\#329).
>>>>>>> d223249f

# 0.7.5

- Update `cellpose_segmentation` defaults and parse additional parameters (\#316).
- Add dual-channel input for `cellpose_segmentation` task (\#315).

# 0.7.4

- Add tests for python 3.10 (\#309).
- Drop support for python 3.8 (\#319).
- Update task interface: use string arguments instead of `pathlib.Path`, and only set defaults in function call signatures (\#303).

# 0.7.3

- Add `reset_origin` argument to `convert_ROI_table_to_indices` (\#305).
- Do not overwrite existing labels in `cellpose_segmentation` task (\#308).

# 0.7.2

- Remove pyqt5-related dependencies (\#288).

# 0.7.1

Missing

# 0.7.0

- Replace `dask.array.core.get_mapper()` with `zarr.storage.FSStore()` (\#282).
- Pin dask version to >=2023.1.0, <2023.2.
- Pin zarr version to >=2.13.6, <2.14.
- Pin numpy version to >=1.23.5,<1.24.
- Pin cellpose version to >=2.2,<2.3.

# 0.6.5

- Remove FOV overlaps with more flexibility (\#265).

# 0.6.4

- Created `tools` submodule and installation extra (\#262).

# 0.6.3

- Added napari dependency, pinned to 0.4.16 version.
- Fixed type-hinting bug in task to create multiplexing OME-Zarr structure (\#258).

# 0.6.2

- Support passing a pre-made metadata table to tasks creating the OME-Zarr structure (\#252).

# 0.6.1

- Add option for padding an array with zeros in `upscale_array` (\#251).
- Simplified `imagecodecs` and `PyQt5` dependencies (\#248).

# 0.6.0

- **(major)** Refactor of how to address channels (\#239).
- Fix bug in well ROI table (\#245).

# 0.5.1

- Fix sorting of image files when number of Z planes passes 100 (\#237).

# 0.5.0

- **(major)** Deprecate `measurement` task (\#235).
- **(major)** Use more uniform names for tasks, both in python modules and manifest (\#235).
- Remove deprecated manifest from `__init__.py` (\#233).

# 0.4.6

- Skip image files if filename is not parsable (\#219).
- Preserve order of `input_paths` for multiplexing subfolders (\#222).
- Major refactor of `replicate_zarr_structure`, also enabling support for zarr files with multiple images (\#223).

# 0.4.5

- Replace `Cellpose` wrapper with `CellposeModel`, to support `pretrained_model` argument (\#218).
- Update cellpose version (it was pinned to 2.0, in previous versions) (\#218).
- Pin `torch` dependency to version 1.12.1, to support CUDA version 10.2 (\#218).

# 0.4.4

Missing due to releasing error.

# 0.4.3

- In `create_zarr_structure_multiplex`, always use/require strings for `acquisition` field (\#217).

# 0.4.2

- Bugfixes

# 0.4.1

- Only use strings as keys of `channel_parameters` (in `create_zarr_structure_multiplex`).

# 0.4.0

- **(major)** Rename `well` to `image` (both in metadata list and in manifest) and add an actual `well` field (\#210).
- Add `create_ome_zarr_multiplexing`, and adapt `yokogawa_to_zarr` (\#210).
- Relax constraint about outputs in `napari_worfklows_wrapper` (\#209).

# 0.3.4

- Always log START/END times for each task (\#204).
- Add `label_name` argument to `cellpose_segmentation` (\#207).
- Add `pretrained_model` argument to `cellpose_segmentation` (\#207).

# 0.3.3

- Added `napari_worfklows_wrapper` to manifest.

# 0.3.2

- Compute bounding boxes of labels, in `cellpose_segmentation` (\#192).
- Parse image filenames in a more robust way (\#191).
- Update manifest, moving `parallelization_level` and `executor` to `meta` attribute.

# 0.3.1

- Fix `executable` fields in manifest.
- Remove `graphviz` dependency.

# 0.3.0

- Conform to Fractal v1, through new task manifest (\#162) and standard input/output interface (\#155, \#157).
- Add several type hints (\#148) and validate them in the standard task interface (\#175).
- Update `napari_worfklows_wrapper`: pyramid level for labeling worfklows (\#148), label-only inputs (\#163, \#171), relabeling (\#167), 2D/3D handling (\#166).
- Deprecate `dummy` and `dummy_fail` tasks.

# 0.2.6

- Setup sphinx docs, to be built and hosted on <https://fractal-tasks-core.readthedocs.io>; include some preliminary updates of docstrings (\#143).
- Dependency cleanup via deptry (\#144).

# 0.2.5

- Add `napari_workflows_wrapper` task (\#141).
- Add `lib_upscale_array.py` module (\#141).

# 0.2.4

- Major updates to `metadata_parsing.py` (\#136).<|MERGE_RESOLUTION|>--- conflicted
+++ resolved
@@ -1,11 +1,8 @@
 # Unreleased
 
 * **(major)** Update task interface: remove filename extension from `input_paths` and `output_path` for all tasks, and add new arguments `(image_extension,image_glob_pattern)` to `create_ome_zarr` task (\#323).
-<<<<<<< HEAD
 * Implement logic for handling `image_glob_patterns` argument, both when globbing images and in Yokogawa metadata parsing (\#326).
-=======
 * Fix minor bugs in task arguments (\#329).
->>>>>>> d223249f
 
 # 0.7.5
 
