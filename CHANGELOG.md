--- conflicted
+++ resolved
@@ -1,17 +1,14 @@
 **Note**: Numbers like (\#123) point to closed Pull Requests on the fractal-tasks-core repository.
 
-<<<<<<< HEAD
 # 1.5.6
+
 * Tasks:
     * Fix issue in Cellpose task: Relabeling multiple ROIs with < 65535 objects each but > 65535 objects together would fail to correctly relabel into uin32 space (thus cap max label ID to 65535) (\#995).
-=======
 * Development:
     * Bump version of `devtools` (\#1000).
 
 # 1.5.5
->>>>>>> 9e17d90e
-
-# 1.5.5
+
 * Dependencies:
     * Bump `fractal-task-tools` version to 0.1.1 (\#990).
     * Pin dask version to `>=2023.1.0, <2025.11.0` (\#987).
