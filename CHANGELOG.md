**Note**: Numbers like (\#123) point to closed Pull Requests on the fractal-tasks-core repository.

# Unreleased

<<<<<<< HEAD
* Make `maximum_intensity_projection` task not depend on ROI tables (\#557).
* New task and helper functions:
    * Introduce `import_ome_zarr` task (\#557).
    * Introduce `get_single_image_ROI` and `get_image_grid_ROIs` (\#557)
    * Introduce `detect_ome_ngff_type` (\#557).
* Restrict `Pillow` version to `<10.1` (\#571).
=======
* Dependencies:
  * Restrict `Pillow` version to `<10.1` (\#571).
* Testing:
    * Align with new Zenodo API (\#568).
>>>>>>> 642197eb

# 0.12.2

* Relax `check_valid_ROI_indices` to support search-first scenario (\#555).
* Do not install `docs` dependencies in GitHub CI (\#551).

# 0.12.1

* Make `Channel.window` attribute optional in `lib_ngff.py` (\#548).
* Automate procedure for publishing package to PyPI (\#545).

# 0.12.0

This release includes work on Pydantic models for NGFF specs and on ROI tables.

* NGFF Pydantic models:
    * Introduce Pydantic models for NGFF metadata in `lib_ngff.py` (\#528).
    * Extract `num_levels` and `coarsening_xy` parameters from NGFF objects, rather than from `metadata` task input (\#528).
    * Transform several `lib_zattrs_utils.py` functions (`get_axes_names`, `extract_zyx_pixel_sizes` and `get_acquisition_paths`) into `lib_ngff.py` methods (\#528).
    * Load Zarr attributes from groups, rather than from `.zattrs` files (\#528).
* Regions of interest:
    * Set `FOV_ROI_table` and `well_ROI_table` ZYX origin to zero (\#524).
    * Remove heuristics to determine whether to reset origin, in `cellpose_segmentation` task (\#524).
    * Remove obsolete `reset_origin` argument from `convert_ROI_table_to_indices` function (\#524).
    * Remove redundant `reset_origin` call from `apply_registration_to_ROI_tables` task (\#524).
    * Add check on non-negative ROI indices (\#534).
    * Add check on ROI indices not starting at `(0,0,0)`, to highlight v0.12/v0.11 incompatibility (\#534).
    * Fix bug in creation of bounding-box ROIs when `cellpose_segmentation` loops of FOVs (\#524).
    * Update type of `metadata` parameter of `prepare_FOV_ROI_table` and `prepare_well_ROI_table` functions (\#524).
    * Fix `reset_origin` so that it returns an updated copy of its input (\#524).
* Dependencies:
    * Relax `fsspec<=2023.6` constraint into `fsspec!=2023.9.0` (\#539).

# 0.11.0

* Tasks:
    * **(major)** Introduce new tasks for registration of multiplexing cycles: `calculate_registration_image_based`, `apply_registration_to_ROI_tables`, `apply_registration_to_image` (\#487).
    * **(major)** Introduce new `overwrite` argument for tasks `create_ome_zarr`, `create_ome_zarr_multiplex`, `yokogawa_to_ome_zarr`, `copy_ome_zarr`, `maximum_intensity_projection`, `cellpose_segmentation`, `napari_workflows_wrapper` (\#499).
    * **(major)** Rename `illumination_correction` parameter from `overwrite` to `overwrite_input` (\#499).
    * Fix plate-selection bug in `copy_ome_zarr` task (\#513).
    * Fix bug in definition of `metadata["plate"]` in `create_ome_zarr_multiplex` task (\#513).
    * Introduce new helper functions `write_table`, `prepare_label_group` and `open_zarr_group_with_overwrite` (\#499).
    * Introduce new helper functions `are_ROI_table_columns_valid`, `convert_indices_to_regions`, `reset_origin`, `is_standard_roi_table`, `get_acquisition_paths`, `get_table_path_dict`, `get_axes_names`, `add_zero_translation_columns`, `calculate_min_max_across_dfs`, `apply_registration_to_single_ROI_table`, `write_registered_zarr`, `calculate_physical_shifts`, `get_ROI_table_with_translation` (\#487).
* Testing:
    * Add tests for `overwrite`-related task behaviors (\#499).
    * Introduce mock-up of `napari_skimage_regionprops` package, for testing of
      `napari_workflows_wrapper` task (\#499).
* Dependencies:
    * Require `fsspec` version to be `<=2023.6` (\#509).

# 0.10.1

* Tasks:
    * Improve validation for `OmeroChannel.color` field (\#488).
    * Include `image-label/source/image` OME-NGFF attribute when creating labels (\#478).
    * Update default values for tolerance (`tol`) in `lib_ROI_overlaps.py` functions (\#466).
* Development tools:
    * Include `docs_info` and `docs_link` attributes in manifest tasks (\#486).
    * Rename and revamp scripts to update/check the manifest (\#486).
    * Improve logging and error-handling in tools for args-schema creation (\#469).
* Documentation:
    * Convert docstrings to Google style (\#473, \#479).
    * Switch from sphinx to mkdocs for documentation (\#479).
    * Update generic type hints (\#462, \#479).
    * Align examples to recent package version, and mention them in the documentation (\#470).
* Testing:
    * Improve coverage of core library (\#459, \#467, \#468).
    * Update Zenodo datasets used in tests (\#454).
    * Run tests both for the poetry-installed and pip-installed package (\#455).
* Dependencies:
    * Relax `numpy` required version to `<2` (\#477).
    * Relax `dask` required version to `>=2023.1.0` (\#455).
    * Relax `zarr` required version to `>=2.13.6,<3` (\#455).
    * Relax `pandas` required version to `>=1.2.0,<2` (\#455).
    * Relax `Pillow` required version to `>=9.1.1,<10.0.0` (\#455).
    * Full update of `poetry.lock` file (mutiple PRs, e.g. \#472).
    * Include `requests` and `wget` in the `dev` poetry dependency group (\#455).

# 0.10.0

* Restructure the package and repository:
    * Move tasks to `tasks` subpackage (\#390)
    * Create new `dev` subpackage (\#384).
    * Make tasks-related dependencies optional, and installable via `fractal-tasks` extra (\#390).
    * Remove `tools` package extra (\#384), and split the subpackage content into `lib_ROI_overlaps` and `examples` (\#390).
* **(major)** Modify task arguments
    * Add Pydantic model `lib_channels.OmeroChannel` (\#410, \#422);
    * Add Pydantic model `tasks._input_models.Channel` (\#422);
    * Add Pydantic model `tasks._input_models.NapariWorkflowsInput` (\#422);
    * Add Pydantic model `tasks._input_models.NapariWorkflowsOutput` (\#422);
    * Move all Pydantic models to main package (\#438).
    * Modify arguments of `illumination_correction` task (\#431);
    * Modify arguments of `create_ome_zarr` and `create_ome_zarr_multiplex` (\#433).
    * Modify argument default for `ROI_table_names`, in `copy_ome_zarr` (\#449).
    * Remove the delete option from yokogawa to ome zarr (\#443).
    * Reorder task inputs (\#451).
* JSON Schemas for task arguments:
    * Add JSON Schemas for task arguments in the package manifest (\#369, \#384).
    * Add JSON Schemas for attributes of custom task-argument Pydantic models (\#436).
    * Make schema-generation tools more general, when handling custom Pydantic models (\#445).
    * Include titles for custom-model-typed arguments and argument attributes (\#447).
    * Remove `TaskArguments` models and switch to Pydantic V1 `validate_arguments` (\#369).
    * Make coercing&validating task arguments required, rather than optional (\#408).
    * Remove `default_args` from manifest (\#379, \#393).
* Other:
    * Make pydantic dependency required for running tasks, and pin it to V1 (\#408).
    * Remove legacy executor definitions from manifest (\#361).
    * Add GitHub action for testing `pip install` with/without `fractal-tasks` extra (\#390).
    * Remove `sqlmodel` from dev dependencies (\#374).
    * Relax constraint on torch version, from `==1.12.1` to `<=2.0.0` (\#406).
    * Review task docstrings and improve documentation (\#413, \#416).
    * Update `anndata` dependency requirements (from `^0.8.0` to `>=0.8.0,<=0.9.1`), and replace `anndata.experimental.write_elem` with `anndata._io.specs.write_elem` (\#428).

# 0.9.4

* Relax constraint on `scikit-image` version, by only requiring a version `>=0.19` (\#367).

# 0.9.3

* For labeling tasks (`cellpose_segmentation` or `napari_worfklows_wrapper`), allow empty ROI tables as input or output (\#365).
* Relax constraint related to the presence of channels in `create_zarr_structure_multiplex` task (\#365).

# 0.9.2

* Increase memory requirements for some tasks in manifest (\#363).

# 0.9.1

* Add `use_gpu` argument for `cellpose_segmentation` task (\#350).
* Add dummy return object to napari-workflows task (\#359).
* Include memory/cpu/gpu requirements in manifest, in view of new fractal-server SLURM backend (\#360).

# 0.9.0

* Introduce a module for masked loading of ROIs, and update the `cellpose_segmentation` task accordingly (\#306).
* Rename task arguments: `ROI_table_name->input_ROI_table` and `bounding_box_ROI_table_name->output_ROI_table` (\#306).
* Implement part of the [proposed table support in OME-NGFF specs](https://github.com/ome/ngff/pull/64), both for the `tables` zarr group and then for each table subgroup (\#306).
* Rename module: `lib_remove_FOV_overlaps.py->lib_ROI_overlaps.py` (\#306).
* Add new functions to existing modules: `lib_regions_of_interest.convert_region_to_low_res`, `lib_ROI_overlaps.find_overlaps_in_ROI_indices` (\#306).

# 0.8.1

* Disable bugged validation of `model_type` argument in `cellpose_segmentation` (\#344).
* Raise an error if the user provides an unexpected argument to a task (\#337); this applies to the case of running a task as a script, with a pydantic model for task-argument validation.

# 0.8.0

* **(major)** Update task interface: remove filename extension from `input_paths` and `output_path` for all tasks, and add new arguments `(image_extension,image_glob_pattern)` to `create_ome_zarr` task (\#323).
* Implement logic for handling `image_glob_patterns` argument, both when globbing images and in Yokogawa metadata parsing (\#326).
* Fix minor bugs in task arguments (\#329).

# 0.7.5

- Update `cellpose_segmentation` defaults and parse additional parameters (\#316).
- Add dual-channel input for `cellpose_segmentation` task (\#315).

# 0.7.4

- Add tests for python 3.10 (\#309).
- Drop support for python 3.8 (\#319).
- Update task interface: use string arguments instead of `pathlib.Path`, and only set defaults in function call signatures (\#303).

# 0.7.3

- Add `reset_origin` argument to `convert_ROI_table_to_indices` (\#305).
- Do not overwrite existing labels in `cellpose_segmentation` task (\#308).

# 0.7.2

- Remove pyqt5-related dependencies (\#288).

# 0.7.1

Missing

# 0.7.0

- Replace `dask.array.core.get_mapper()` with `zarr.storage.FSStore()` (\#282).
- Pin dask version to >=2023.1.0, <2023.2.
- Pin zarr version to >=2.13.6, <2.14.
- Pin numpy version to >=1.23.5,<1.24.
- Pin cellpose version to >=2.2,<2.3.

# 0.6.5

- Remove FOV overlaps with more flexibility (\#265).

# 0.6.4

- Created `tools` submodule and installation extra (\#262).

# 0.6.3

- Added napari dependency, pinned to 0.4.16 version.
- Fixed type-hinting bug in task to create multiplexing OME-Zarr structure (\#258).

# 0.6.2

- Support passing a pre-made metadata table to tasks creating the OME-Zarr structure (\#252).

# 0.6.1

- Add option for padding an array with zeros in `upscale_array` (\#251).
- Simplified `imagecodecs` and `PyQt5` dependencies (\#248).

# 0.6.0

- **(major)** Refactor of how to address channels (\#239).
- Fix bug in well ROI table (\#245).

# 0.5.1

- Fix sorting of image files when number of Z planes passes 100 (\#237).

# 0.5.0

- **(major)** Deprecate `measurement` task (\#235).
- **(major)** Use more uniform names for tasks, both in python modules and manifest (\#235).
- Remove deprecated manifest from `__init__.py` (\#233).

# 0.4.6

- Skip image files if filename is not parsable (\#219).
- Preserve order of `input_paths` for multiplexing subfolders (\#222).
- Major refactor of `replicate_zarr_structure`, also enabling support for zarr files with multiple images (\#223).

# 0.4.5

- Replace `Cellpose` wrapper with `CellposeModel`, to support `pretrained_model` argument (\#218).
- Update cellpose version (it was pinned to 2.0, in previous versions) (\#218).
- Pin `torch` dependency to version 1.12.1, to support CUDA version 10.2 (\#218).

# 0.4.4

Missing due to releasing error.

# 0.4.3

- In `create_zarr_structure_multiplex`, always use/require strings for `acquisition` field (\#217).

# 0.4.2

- Bugfixes

# 0.4.1

- Only use strings as keys of `channel_parameters` (in `create_zarr_structure_multiplex`).

# 0.4.0

- **(major)** Rename `well` to `image` (both in metadata list and in manifest) and add an actual `well` field (\#210).
- Add `create_ome_zarr_multiplexing`, and adapt `yokogawa_to_zarr` (\#210).
- Relax constraint about outputs in `napari_worfklows_wrapper` (\#209).

# 0.3.4

- Always log START/END times for each task (\#204).
- Add `label_name` argument to `cellpose_segmentation` (\#207).
- Add `pretrained_model` argument to `cellpose_segmentation` (\#207).

# 0.3.3

- Added `napari_worfklows_wrapper` to manifest.

# 0.3.2

- Compute bounding boxes of labels, in `cellpose_segmentation` (\#192).
- Parse image filenames in a more robust way (\#191).
- Update manifest, moving `parallelization_level` and `executor` to `meta` attribute.

# 0.3.1

- Fix `executable` fields in manifest.
- Remove `graphviz` dependency.

# 0.3.0

- Conform to Fractal v1, through new task manifest (\#162) and standard input/output interface (\#155, \#157).
- Add several type hints (\#148) and validate them in the standard task interface (\#175).
- Update `napari_worfklows_wrapper`: pyramid level for labeling worfklows (\#148), label-only inputs (\#163, \#171), relabeling (\#167), 2D/3D handling (\#166).
- Deprecate `dummy` and `dummy_fail` tasks.

# 0.2.6

- Setup sphinx docs, to be built and hosted on <https://fractal-tasks-core.readthedocs.io>; include some preliminary updates of docstrings (\#143).
- Dependency cleanup via deptry (\#144).

# 0.2.5

- Add `napari_workflows_wrapper` task (\#141).
- Add `lib_upscale_array.py` module (\#141).

# 0.2.4

- Major updates to `metadata_parsing.py` (\#136).<|MERGE_RESOLUTION|>--- conflicted
+++ resolved
@@ -2,19 +2,16 @@
 
 # Unreleased
 
-<<<<<<< HEAD
-* Make `maximum_intensity_projection` task not depend on ROI tables (\#557).
-* New task and helper functions:
-    * Introduce `import_ome_zarr` task (\#557).
-    * Introduce `get_single_image_ROI` and `get_image_grid_ROIs` (\#557)
-    * Introduce `detect_ome_ngff_type` (\#557).
-* Restrict `Pillow` version to `<10.1` (\#571).
-=======
+* Tasks:
+    * Make `maximum_intensity_projection` task not depend on ROI tables (\#557).
+    * New task and helper functions:
+        * Introduce `import_ome_zarr` task (\#557).
+        * Introduce `get_single_image_ROI` and `get_image_grid_ROIs` (\#557)
+        * Introduce `detect_ome_ngff_type` (\#557).
 * Dependencies:
   * Restrict `Pillow` version to `<10.1` (\#571).
 * Testing:
     * Align with new Zenodo API (\#568).
->>>>>>> 642197eb
 
 # 0.12.2
 
