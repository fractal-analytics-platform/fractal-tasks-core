--- conflicted
+++ resolved
@@ -7,15 +7,12 @@
 * Development:
     * Support JSON-Schema generation for `Enum` task arguments (\#749).
     * Make JSON-Schema generation tools more flexible, to simplify testing (\#749).
-<<<<<<< HEAD
-=======
 
 # 1.1.0
 * Refactor Cellpose Task inputs: Combine Channel inputs & channel normalization parameters (\#738).
 * Refactor Cellpose Task inputs: Group advanced Cellpose parameters into the `CellposeModelParams` model that's provided via `advanced_cellpose_model_params` (\#738).
 * Refactor Cellpose Task inputs: Support independent normalization of 2 input channels in the Cellpose task (\#738).
 * Rename `task.cellpose_transforms` into `tasks.cellpose_utils` (\#738).
->>>>>>> 070b2cd0
 
 # 1.0.2
 
