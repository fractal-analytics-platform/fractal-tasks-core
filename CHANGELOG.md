--- conflicted
+++ resolved
@@ -1,18 +1,16 @@
 **Note**: Numbers like (\#123) point to closed Pull Requests on the fractal-tasks-core repository.
 
-<<<<<<< HEAD
 # Unreleased
 
 * Testing
     * Add `spherical-harmonics` extra to scmultiplex, for testing manifest build (\#899).
 
-=======
 # 1.4.2
+
 * Dependencies:
     * Relax from `0.1.4` to `>=0.1.5,<0.2.0`
 * Library
     * Ensure build_pyramid uses directory store by default (\#902).
->>>>>>> 0f811ed9
 
 # 1.4.1
 
