**Note**: Numbers like (\#123) point to closed Pull Requests on the fractal-tasks-core repository.

# Unreleased
<<<<<<< HEAD
* Add support for converting 1536 well plates in cellvoyager converters(\#715)

# [WIP] 1.0.0
=======

* Make validation of NGFF Zarr attributes more strict, in tests (\#732).

# 1.0.0
>>>>>>> 49c9600b

* Update all tasks to use the new Fractal API from Fractal server 2.0 (\#671)
* Provide new dev tooling to create Fractal manifest for new task API (\#671)
* Add Pydantic models for OME-NGFF HCS Plate validation (\#671)
* Breaking changes in core library:
    * In `get_acquisition_paths` helper function of `NgffWellMeta`:
        The dictionary now contains a list of paths as values, not single paths.
        The NotImplementedError for multiple images with the same acquisition was removed.
    * The `utils.get_table_path_dict` helper function was made private & changed its input parameters:
        It's now `_get_table_path_dict(zarr_url: str)`
* Breaking changes in task sub-package:
    * Rename tasks for increase clarity (\#671 & \#706).
    * Changed registration tasks flow: Now 2 Compound tasks, 1 Parallel task (\#671).
    * Changed parameter names in registration tasks: acquisition instead of cycle (\#719).
    * Changed parameter names & defaults in illumination correction task: (\#671).
        * Now uses `illumination_profiles` instead of `dict_corr`.
        * Changes default of background subtraction from 110 to 0.
* Dependencies:
    * Add `filelock` (\#718).

# 0.14.3

* Make Cellpose task work for non HCS plate OME-Zarr images (\#659)
* Add option to Illumination Correction to specify the ROI table name (\#665)

# 0.14.2

* Add custom normalization options to the Cellpose task (\#650)
* Add more options to the Cellpose task to control model behavior (\#650)
* For Cellpose task, switch to using Enums for `model_type` (see issue \#401)

# 0.14.1

* Fix bug in `cellpose_segmentation` upon using masked loading and setting `channel2` (\#639). Thanks [@FranziskaMoos-FMI](https://github.com/FranziskaMoos-FMI) and [@enricotagliavini](https://github.com/enricotagliavini).
* Improve handling of potential race condition in "Apply Registration to image" task (\#638).

# 0.14.0

* Breaking changes in tasks:
    * Make `NapariWorkflowsOutput.label_name` attribute required, and use it to fill the `region["path"]` table attribute (\#613).
* Breaking changes in core library:
    * ⚠️ Refactor the whole package structure, leading to breaking changes for most imports (\#613); more details at [this page](https://fractal-analytics-platform.github.io/fractal-tasks-core/version_updates/v0_14_0/).
    * In `prepare_label_group` helper function:
        * Make `label_attrs` function argument required (\#613).
        * Validate `label_attrs` with `NgffImageMeta` model (\#613).
        * Override multiscale name in `label_attrs` with `label_name` (\#613).
    * In `write_table` helper function:
        * Drop `logger` function argument (\#613).
        * Add `table_name` function argument, taking priority over `table_attrs` (\#613).
        * Raise an error if no table type is not provided (\#613).
        * Raise an error if table attributes do not comply with table specs (\#613).
* Other internal changes:
    * Comply with table specs V1, by writing all required Zarr attributes (\#613).
    * Remove `has_args_schema` obsolete property from manifest (\#603).
    * Handle `GroupNotFoundError` in `load_NgffImageMeta` and `load_NgffWellMeta` (\#622).
* Bug fixes:
    * Fix table selection in calculate registration image-based (\#615).
* Documentation
    * Clarify table specs V1 (\#613).
* Testing:
    * Use more recent Zenodo datasets, created with `fractal-tasks-core>=0.12` (\#623).
    * Use poetry 1.7.1 in GitHub actions (\#620).
    * Align with new Zenodo API (\#601).
    * Update `test_valid_manifest` (\#606).
    * Use [pooch](https://www.fatiando.org/pooch) to download test files (\#610).
* Documentation:
    * Add list of tasks (\#625).
* Dependencies:
    * Remove Pillow `<10.1.0` constraint (\#626).

# 0.13.1

* Always use `write_table` in tasks, rather than AnnData `write_elem` (\#581).
* Remove assumptions on ROI-table columns from `get_ROI_table_with_translation` helper function of `calculate_registration_image_based` task (\#591).
* Testing:
    * Cache Zenodo data, within GitHub actions (\#585).
* Documentation:
    * Define V1 of table specs (\#582).
    * Add mathjax support (\#582).
    * Add cross-reference inventories to external APIs (\#582).

# 0.13.0

* Tasks:
    * New task and helper functions:
        * Introduce `import_ome_zarr` task (\#557, \#579).
        * Introduce `get_single_image_ROI` and `get_image_grid_ROIs` (\#557).
        * Introduce `detect_ome_ngff_type` (\#557).
        * Introduce `update_omero_channels` (\#579).
    * Make `maximum_intensity_projection` independent from ROI tables (\#557).
    * Make Cellpose task work when `input_ROI_table` is empty (\#566).
    * Fix bug of missing attributes in ROI-table Zarr group (\#573).
* Dependencies:
    * Restrict `Pillow` version to `<10.1` (\#571).
    * Support AnnData `0.10` (\#574).
* Testing:
    * Align with new Zenodo API (\#568).
    * Use ubuntu-22 for GitHub CI (\#576).

# 0.12.2

* Relax `check_valid_ROI_indices` to support search-first scenario (\#555).
* Do not install `docs` dependencies in GitHub CI (\#551).

# 0.12.1

* Make `Channel.window` attribute optional in `lib_ngff.py` (\#548).
* Automate procedure for publishing package to PyPI (\#545).

# 0.12.0

This release includes work on Pydantic models for NGFF specs and on ROI tables.

* NGFF Pydantic models:
    * Introduce Pydantic models for NGFF metadata in `lib_ngff.py` (\#528).
    * Extract `num_levels` and `coarsening_xy` parameters from NGFF objects, rather than from `metadata` task input (\#528).
    * Transform several `lib_zattrs_utils.py` functions (`get_axes_names`, `extract_zyx_pixel_sizes` and `get_acquisition_paths`) into `lib_ngff.py` methods (\#528).
    * Load Zarr attributes from groups, rather than from `.zattrs` files (\#528).
* Regions of interest:
    * Set `FOV_ROI_table` and `well_ROI_table` ZYX origin to zero (\#524).
    * Remove heuristics to determine whether to reset origin, in `cellpose_segmentation` task (\#524).
    * Remove obsolete `reset_origin` argument from `convert_ROI_table_to_indices` function (\#524).
    * Remove redundant `reset_origin` call from `apply_registration_to_ROI_tables` task (\#524).
    * Add check on non-negative ROI indices (\#534).
    * Add check on ROI indices not starting at `(0,0,0)`, to highlight v0.12/v0.11 incompatibility (\#534).
    * Fix bug in creation of bounding-box ROIs when `cellpose_segmentation` loops of FOVs (\#524).
    * Update type of `metadata` parameter of `prepare_FOV_ROI_table` and `prepare_well_ROI_table` functions (\#524).
    * Fix `reset_origin` so that it returns an updated copy of its input (\#524).
* Dependencies:
    * Relax `fsspec<=2023.6` constraint into `fsspec!=2023.9.0` (\#539).

# 0.11.0

* Tasks:
    * **(major)** Introduce new tasks for registration of multiplexing cycles: `calculate_registration_image_based`, `apply_registration_to_ROI_tables`, `apply_registration_to_image` (\#487).
    * **(major)** Introduce new `overwrite` argument for tasks `create_ome_zarr`, `create_ome_zarr_multiplex`, `yokogawa_to_ome_zarr`, `copy_ome_zarr`, `maximum_intensity_projection`, `cellpose_segmentation`, `napari_workflows_wrapper` (\#499).
    * **(major)** Rename `illumination_correction` parameter from `overwrite` to `overwrite_input` (\#499).
    * Fix plate-selection bug in `copy_ome_zarr` task (\#513).
    * Fix bug in definition of `metadata["plate"]` in `create_ome_zarr_multiplex` task (\#513).
    * Introduce new helper functions `write_table`, `prepare_label_group` and `open_zarr_group_with_overwrite` (\#499).
    * Introduce new helper functions `are_ROI_table_columns_valid`, `convert_indices_to_regions`, `reset_origin`, `is_standard_roi_table`, `get_acquisition_paths`, `get_table_path_dict`, `get_axes_names`, `add_zero_translation_columns`, `calculate_min_max_across_dfs`, `apply_registration_to_single_ROI_table`, `write_registered_zarr`, `calculate_physical_shifts`, `get_ROI_table_with_translation` (\#487).
* Testing:
    * Add tests for `overwrite`-related task behaviors (\#499).
    * Introduce mock-up of `napari_skimage_regionprops` package, for testing of
      `napari_workflows_wrapper` task (\#499).
* Dependencies:
    * Require `fsspec` version to be `<=2023.6` (\#509).

# 0.10.1

* Tasks:
    * Improve validation for `OmeroChannel.color` field (\#488).
    * Include `image-label/source/image` OME-NGFF attribute when creating labels (\#478).
    * Update default values for tolerance (`tol`) in `lib_ROI_overlaps.py` functions (\#466).
* Development tools:
    * Include `docs_info` and `docs_link` attributes in manifest tasks (\#486).
    * Rename and revamp scripts to update/check the manifest (\#486).
    * Improve logging and error-handling in tools for args-schema creation (\#469).
* Documentation:
    * Convert docstrings to Google style (\#473, \#479).
    * Switch from sphinx to mkdocs for documentation (\#479).
    * Update generic type hints (\#462, \#479).
    * Align examples to recent package version, and mention them in the documentation (\#470).
* Testing:
    * Improve coverage of core library (\#459, \#467, \#468).
    * Update Zenodo datasets used in tests (\#454).
    * Run tests both for the poetry-installed and pip-installed package (\#455).
* Dependencies:
    * Relax `numpy` required version to `<2` (\#477).
    * Relax `dask` required version to `>=2023.1.0` (\#455).
    * Relax `zarr` required version to `>=2.13.6,<3` (\#455).
    * Relax `pandas` required version to `>=1.2.0,<2` (\#455).
    * Relax `Pillow` required version to `>=9.1.1,<10.0.0` (\#455).
    * Full update of `poetry.lock` file (mutiple PRs, e.g. \#472).
    * Include `requests` and `wget` in the `dev` poetry dependency group (\#455).

# 0.10.0

* Restructure the package and repository:
    * Move tasks to `tasks` subpackage (\#390)
    * Create new `dev` subpackage (\#384).
    * Make tasks-related dependencies optional, and installable via `fractal-tasks` extra (\#390).
    * Remove `tools` package extra (\#384), and split the subpackage content into `lib_ROI_overlaps` and `examples` (\#390).
* **(major)** Modify task arguments
    * Add Pydantic model `lib_channels.OmeroChannel` (\#410, \#422);
    * Add Pydantic model `tasks._input_models.Channel` (\#422);
    * Add Pydantic model `tasks._input_models.NapariWorkflowsInput` (\#422);
    * Add Pydantic model `tasks._input_models.NapariWorkflowsOutput` (\#422);
    * Move all Pydantic models to main package (\#438).
    * Modify arguments of `illumination_correction` task (\#431);
    * Modify arguments of `create_ome_zarr` and `create_ome_zarr_multiplex` (\#433).
    * Modify argument default for `ROI_table_names`, in `copy_ome_zarr` (\#449).
    * Remove the delete option from yokogawa to ome zarr (\#443).
    * Reorder task inputs (\#451).
* JSON Schemas for task arguments:
    * Add JSON Schemas for task arguments in the package manifest (\#369, \#384).
    * Add JSON Schemas for attributes of custom task-argument Pydantic models (\#436).
    * Make schema-generation tools more general, when handling custom Pydantic models (\#445).
    * Include titles for custom-model-typed arguments and argument attributes (\#447).
    * Remove `TaskArguments` models and switch to Pydantic V1 `validate_arguments` (\#369).
    * Make coercing&validating task arguments required, rather than optional (\#408).
    * Remove `default_args` from manifest (\#379, \#393).
* Other:
    * Make pydantic dependency required for running tasks, and pin it to V1 (\#408).
    * Remove legacy executor definitions from manifest (\#361).
    * Add GitHub action for testing `pip install` with/without `fractal-tasks` extra (\#390).
    * Remove `sqlmodel` from dev dependencies (\#374).
    * Relax constraint on torch version, from `==1.12.1` to `<=2.0.0` (\#406).
    * Review task docstrings and improve documentation (\#413, \#416).
    * Update `anndata` dependency requirements (from `^0.8.0` to `>=0.8.0,<=0.9.1`), and replace `anndata.experimental.write_elem` with `anndata._io.specs.write_elem` (\#428).

# 0.9.4

* Relax constraint on `scikit-image` version, by only requiring a version `>=0.19` (\#367).

# 0.9.3

* For labeling tasks (`cellpose_segmentation` or `napari_worfklows_wrapper`), allow empty ROI tables as input or output (\#365).
* Relax constraint related to the presence of channels in `create_zarr_structure_multiplex` task (\#365).

# 0.9.2

* Increase memory requirements for some tasks in manifest (\#363).

# 0.9.1

* Add `use_gpu` argument for `cellpose_segmentation` task (\#350).
* Add dummy return object to napari-workflows task (\#359).
* Include memory/cpu/gpu requirements in manifest, in view of new fractal-server SLURM backend (\#360).

# 0.9.0

* Introduce a module for masked loading of ROIs, and update the `cellpose_segmentation` task accordingly (\#306).
* Rename task arguments: `ROI_table_name->input_ROI_table` and `bounding_box_ROI_table_name->output_ROI_table` (\#306).
* Implement part of the [proposed table support in OME-NGFF specs](https://github.com/ome/ngff/pull/64), both for the `tables` zarr group and then for each table subgroup (\#306).
* Rename module: `lib_remove_FOV_overlaps.py->lib_ROI_overlaps.py` (\#306).
* Add new functions to existing modules: `lib_regions_of_interest.convert_region_to_low_res`, `lib_ROI_overlaps.find_overlaps_in_ROI_indices` (\#306).

# 0.8.1

* Disable bugged validation of `model_type` argument in `cellpose_segmentation` (\#344).
* Raise an error if the user provides an unexpected argument to a task (\#337); this applies to the case of running a task as a script, with a pydantic model for task-argument validation.

# 0.8.0

* **(major)** Update task interface: remove filename extension from `input_paths` and `output_path` for all tasks, and add new arguments `(image_extension,image_glob_pattern)` to `create_ome_zarr` task (\#323).
* Implement logic for handling `image_glob_patterns` argument, both when globbing images and in Yokogawa metadata parsing (\#326).
* Fix minor bugs in task arguments (\#329).

# 0.7.5

- Update `cellpose_segmentation` defaults and parse additional parameters (\#316).
- Add dual-channel input for `cellpose_segmentation` task (\#315).

# 0.7.4

- Add tests for python 3.10 (\#309).
- Drop support for python 3.8 (\#319).
- Update task interface: use string arguments instead of `pathlib.Path`, and only set defaults in function call signatures (\#303).

# 0.7.3

- Add `reset_origin` argument to `convert_ROI_table_to_indices` (\#305).
- Do not overwrite existing labels in `cellpose_segmentation` task (\#308).

# 0.7.2

- Remove pyqt5-related dependencies (\#288).

# 0.7.1

Missing

# 0.7.0

- Replace `dask.array.core.get_mapper()` with `zarr.storage.FSStore()` (\#282).
- Pin dask version to >=2023.1.0, <2023.2.
- Pin zarr version to >=2.13.6, <2.14.
- Pin numpy version to >=1.23.5,<1.24.
- Pin cellpose version to >=2.2,<2.3.

# 0.6.5

- Remove FOV overlaps with more flexibility (\#265).

# 0.6.4

- Created `tools` submodule and installation extra (\#262).

# 0.6.3

- Added napari dependency, pinned to 0.4.16 version.
- Fixed type-hinting bug in task to create multiplexing OME-Zarr structure (\#258).

# 0.6.2

- Support passing a pre-made metadata table to tasks creating the OME-Zarr structure (\#252).

# 0.6.1

- Add option for padding an array with zeros in `upscale_array` (\#251).
- Simplified `imagecodecs` and `PyQt5` dependencies (\#248).

# 0.6.0

- **(major)** Refactor of how to address channels (\#239).
- Fix bug in well ROI table (\#245).

# 0.5.1

- Fix sorting of image files when number of Z planes passes 100 (\#237).

# 0.5.0

- **(major)** Deprecate `measurement` task (\#235).
- **(major)** Use more uniform names for tasks, both in python modules and manifest (\#235).
- Remove deprecated manifest from `__init__.py` (\#233).

# 0.4.6

- Skip image files if filename is not parsable (\#219).
- Preserve order of `input_paths` for multiplexing subfolders (\#222).
- Major refactor of `replicate_zarr_structure`, also enabling support for zarr files with multiple images (\#223).

# 0.4.5

- Replace `Cellpose` wrapper with `CellposeModel`, to support `pretrained_model` argument (\#218).
- Update cellpose version (it was pinned to 2.0, in previous versions) (\#218).
- Pin `torch` dependency to version 1.12.1, to support CUDA version 10.2 (\#218).

# 0.4.4

Missing due to releasing error.

# 0.4.3

- In `create_zarr_structure_multiplex`, always use/require strings for `acquisition` field (\#217).

# 0.4.2

- Bugfixes

# 0.4.1

- Only use strings as keys of `channel_parameters` (in `create_zarr_structure_multiplex`).

# 0.4.0

- **(major)** Rename `well` to `image` (both in metadata list and in manifest) and add an actual `well` field (\#210).
- Add `create_ome_zarr_multiplexing`, and adapt `yokogawa_to_zarr` (\#210).
- Relax constraint about outputs in `napari_worfklows_wrapper` (\#209).

# 0.3.4

- Always log START/END times for each task (\#204).
- Add `label_name` argument to `cellpose_segmentation` (\#207).
- Add `pretrained_model` argument to `cellpose_segmentation` (\#207).

# 0.3.3

- Added `napari_worfklows_wrapper` to manifest.

# 0.3.2

- Compute bounding boxes of labels, in `cellpose_segmentation` (\#192).
- Parse image filenames in a more robust way (\#191).
- Update manifest, moving `parallelization_level` and `executor` to `meta` attribute.

# 0.3.1

- Fix `executable` fields in manifest.
- Remove `graphviz` dependency.

# 0.3.0

- Conform to Fractal v1, through new task manifest (\#162) and standard input/output interface (\#155, \#157).
- Add several type hints (\#148) and validate them in the standard task interface (\#175).
- Update `napari_worfklows_wrapper`: pyramid level for labeling worfklows (\#148), label-only inputs (\#163, \#171), relabeling (\#167), 2D/3D handling (\#166).
- Deprecate `dummy` and `dummy_fail` tasks.

# 0.2.6

- Setup sphinx docs, to be built and hosted on <https://fractal-tasks-core.readthedocs.io>; include some preliminary updates of docstrings (\#143).
- Dependency cleanup via deptry (\#144).

# 0.2.5

- Add `napari_workflows_wrapper` task (\#141).
- Add `lib_upscale_array.py` module (\#141).

# 0.2.4

- Major updates to `metadata_parsing.py` (\#136).<|MERGE_RESOLUTION|>--- conflicted
+++ resolved
@@ -1,16 +1,11 @@
 **Note**: Numbers like (\#123) point to closed Pull Requests on the fractal-tasks-core repository.
 
 # Unreleased
-<<<<<<< HEAD
-* Add support for converting 1536 well plates in cellvoyager converters(\#715)
-
-# [WIP] 1.0.0
-=======
-
+
+* Add support for converting 1536 well plates in cellvoyager converters(\#715).
 * Make validation of NGFF Zarr attributes more strict, in tests (\#732).
 
 # 1.0.0
->>>>>>> 49c9600b
 
 * Update all tasks to use the new Fractal API from Fractal server 2.0 (\#671)
 * Provide new dev tooling to create Fractal manifest for new task API (\#671)
