**Note**: Numbers like (\#123) point to closed Pull Requests on the fractal-tasks-core repository.

<<<<<<< HEAD

* Tasks:
    * Refactor projection task to use ngio
* Dependencies:
    * Add `ngio==0.1.0` to the dependencies
    * Require `python >=3.10,<3.13`
* CI:
    * Remove Python 3.9 from the CI matrix
=======
# Unreleased

* Tests:
    * Skip `test_import_ome_zarr_image_BIA` (\#879).

# 1.3.4

* Manifest creation:
    * Support providing `docs_info=file:task_info/description.md` (\#876).
    * Deprecate `check_manifest.py` module, in favor of additional GitHub action steps (\#876).
>>>>>>> ee900a7e

# 1.3.3

* Add new metadata (authors, category, modality, tags) to manifest models and to tasks (\#855).

# 1.3.2

* Tasks:
    * Add percentile-based rescaling to calculate registration task to make it more robust (\#848)
* Dependencies:
  * Relax pandas constraint to `<2`.
  * Relax torch constraint to `<=3.0.0`.
  * Relax numpy constraint to `<2.1.0`.
  * Add python 3.12 to the CI matrix (\#770).
* Chores:
  * fix future warning when using Series.__getitem__ with positional arguments.

# 1.3.1

* Testing
    * Use latest version of Zenodo tiny-ome-zarr dataset (\#817).
    * Relax pip-version constraint in external-packages-manifest tests (\#825).
    * Run pip-based CI also regularly and on-demand (\#829).
    * Update GitHub actions for upload/download/coverage (\#832).
* Dependencies:
    * Require `pydantic<=2.8.2` (\#836).
    * Require `stackview<=0.9.0` (\#829).
* Documentation:
    * Bump `mkdocstrings` and `mkdocstrings-python` to support `griffe` v1 (\#818).

# 1.3.0

* Tasks:
    * `image_glob_patterns` are renamed to `include_glob_patterns` in Convert Cellvoyager to OME-Zarr (regular & multiplexing) (\#812).
    * Convert Cellvoyager to OME-Zarr (regular & multiplexing) gain exclusion patterns to exclude specific patterns of images from being processed (\#812).
    * Fix issue with arbitrary acquisition names in Convert Cellvoyager Multiplexing to OME-Zarr (\#812).
    * In Convert Cellvoyager to OME-Zarr (regular & multiplexing), handle channels in the mrf metadata file that aren't present in the mlf metadata better (\#812).
    * In Convert Cellvoyager to OME-Zarr, improve plate metadata for image list when multiple plates with the same plate name are processed (\#812).
    * Catch errors for missing mlf & mrf files better in Convert Cellvoyager to OME-Zarr (regular & multiplexing) (\#812).
    * Drop defusexml dependency for cellvoyager metadata conversion (\#812).
    * Rename `Maximum Intensity Projection HCS Plate` task to `Project Image (HCS Plate)` (\#814).
    * Expose selection of projection modes in `Project Image (HCS Plate)`: MIP, MINIP, MEANIP & SUMIP (\#814).
    * Rename task function from `maximum_intensity_projection` to `projection` and modified parameters in `fractal_tasks_core.tasks.io_models.InitArgsMIP` (\#814).

# 1.2.1
* Core-library
    * Add `create_roi_table_from_df_list` library function in `fractal_tasks_core.v1.roi`: It combines a list of ROI table dataframes into an AnnData ROI table and handles repeating labels (\#811).
    * Move `create_well_acquisition_dict` & `_split_well_path_image_path` from `fractal_tasks_core.tasks._registration_utils.py` & `fractal_tasks_core.tasks._zarr_utils` into `fractal_tasks_core.utils` (\#811).
* Tasks:
    * Fixes issue 810 for Cellpose task: Avoids creating duplicated entries in ROI tables when masking ROI table input was used (\#811).

# 1.2.0

* Core-library and tasks:
    * Switch all core models to Pydantic V2 (\#793).
* JSON Schema generation tools:
    * Move JSON-Schema tools to Pydantic V2 (\#793).
* Testing:
    * Remove dependency on `pytest-pretty` (\#793).
    * Update `manifest_external_packages.yml` GitHub Action so that it installs the current `fractal-tasks-core` (\#793).

# 1.1.1

* Tasks:
    * Fix issue with masked ROI & relabeling in Cellpose task (\#786).
    * Fix issue with masking ROI label types in `masked_loading_wrapper` for Cellpose task (\#786).
    * Enable workaround to support yx images in Cellpose task (\#789).
    * Fix error handling in `calculate_registration_image_based` (\#799).
    * Fix minor issues with call-signature and type hints in `calculate_registration_image_based` (\#799).

# 1.1.0

> NOTE: Starting from this release, `fractal-tasks-core` can coexist
> with Pydantic V2 but it still uses pydantic
> v1 under the hood for the time being. When working with Pydantic V1, the
> required version is `>=1.10.16`.

* Tasks:
    * Refactor Cellpose Task inputs: Combine Channel inputs & channel normalization parameters (\#738).
    * Refactor Cellpose Task inputs: Group advanced Cellpose parameters into the `CellposeModelParams` model that's provided via `advanced_cellpose_model_params` (\#738).
    * Refactor Cellpose Task inputs: Support independent normalization of 2 input channels in the Cellpose task (\#738).
    * Rename `task.cellpose_transforms` into `tasks.cellpose_utils` (\#738).
    * Fix wrong repeated overlap checks for bounding-boxes in Cellpose task (\#778).
    * Fix minor MIP issues related to plate metadata and expecting acquisition metadata in all NGFF plates (\#781).
    * Add `chi2_shift` option to Calculate Registration (image-based) task (\#741).
* Development:
    * Switch to transitional pydantic.v1 imports, changes pydantic requirement to `==1.10.16` or `>=2.6.3` (\#760).
    * Support JSON-Schema generation for `Enum` task arguments (\#749).
    * Make JSON-Schema generation tools more flexible, to simplify testing (\#749).
* Documentation:
    * Update documentation (\#751).
    * Improve/extend page showing tasks from other packages (\#759, \#777).
* JSON Schema generation:
    * Test manifest creation for three other tasks packages (\#763).
* NGFF subpackage
    * Fix Plate model to correspond better to 0.4.0 NGFF spec: Now makes acquisition metadata optional (\#781).
* Dependencies:
    * Add `image_registration` within `fractal-tasks` extra (\#741).

# 1.0.2

* Fix bug in plate metadata in MIP task (in the `copy_ome_zarr_hcs_plate` init function) (\#736).

# 1.0.1

* Add support for converting 1536 well plates in cellvoyager converters (\#715).
* Testing:
    * Make validation of NGFF Zarr attributes more strict, in tests (\#732).
* Development:
    * Update poetry to 1.8.2 (\#734).

# 1.0.0

* Update all tasks to use the new Fractal API from Fractal server 2.0 (\#671)
* Provide new dev tooling to create Fractal manifest for new task API (\#671)
* Add Pydantic models for OME-NGFF HCS Plate validation (\#671)
* Breaking changes in core library:
    * In `get_acquisition_paths` helper function of `NgffWellMeta`:
        The dictionary now contains a list of paths as values, not single paths.
        The NotImplementedError for multiple images with the same acquisition was removed.
    * The `utils.get_table_path_dict` helper function was made private & changed its input parameters:
        It's now `_get_table_path_dict(zarr_url: str)`
* Breaking changes in task sub-package:
    * Rename tasks for increase clarity (\#671 & \#706).
    * Changed registration tasks flow: Now 2 Compound tasks, 1 Parallel task (\#671).
    * Changed parameter names in registration tasks: acquisition instead of cycle (\#719).
    * Changed parameter names & defaults in illumination correction task: (\#671).
        * Now uses `illumination_profiles` instead of `dict_corr`.
        * Changes default of background subtraction from 110 to 0.
* Dependencies:
    * Add `filelock` (\#718).

# 0.14.3

* Make Cellpose task work for non HCS plate OME-Zarr images (\#659)
* Add option to Illumination Correction to specify the ROI table name (\#665)

# 0.14.2

* Add custom normalization options to the Cellpose task (\#650)
* Add more options to the Cellpose task to control model behavior (\#650)
* For Cellpose task, switch to using Enums for `model_type` (see issue \#401)

# 0.14.1

* Fix bug in `cellpose_segmentation` upon using masked loading and setting `channel2` (\#639). Thanks [@FranziskaMoos-FMI](https://github.com/FranziskaMoos-FMI) and [@enricotagliavini](https://github.com/enricotagliavini).
* Improve handling of potential race condition in "Apply Registration to image" task (\#638).

# 0.14.0

* Breaking changes in tasks:
    * Make `NapariWorkflowsOutput.label_name` attribute required, and use it to fill the `region["path"]` table attribute (\#613).
* Breaking changes in core library:
    * ⚠️ Refactor the whole package structure, leading to breaking changes for most imports (\#613); more details at [this page](https://fractal-analytics-platform.github.io/fractal-tasks-core/version_updates/v0_14_0/).
    * In `prepare_label_group` helper function:
        * Make `label_attrs` function argument required (\#613).
        * Validate `label_attrs` with `NgffImageMeta` model (\#613).
        * Override multiscale name in `label_attrs` with `label_name` (\#613).
    * In `write_table` helper function:
        * Drop `logger` function argument (\#613).
        * Add `table_name` function argument, taking priority over `table_attrs` (\#613).
        * Raise an error if no table type is not provided (\#613).
        * Raise an error if table attributes do not comply with table specs (\#613).
* Other internal changes:
    * Comply with table specs V1, by writing all required Zarr attributes (\#613).
    * Remove `has_args_schema` obsolete property from manifest (\#603).
    * Handle `GroupNotFoundError` in `load_NgffImageMeta` and `load_NgffWellMeta` (\#622).
* Bug fixes:
    * Fix table selection in calculate registration image-based (\#615).
* Documentation
    * Clarify table specs V1 (\#613).
* Testing:
    * Use more recent Zenodo datasets, created with `fractal-tasks-core>=0.12` (\#623).
    * Use poetry 1.7.1 in GitHub actions (\#620).
    * Align with new Zenodo API (\#601).
    * Update `test_valid_manifest` (\#606).
    * Use [pooch](https://www.fatiando.org/pooch) to download test files (\#610).
* Documentation:
    * Add list of tasks (\#625).
* Dependencies:
    * Remove Pillow `<10.1.0` constraint (\#626).

# 0.13.1

* Always use `write_table` in tasks, rather than AnnData `write_elem` (\#581).
* Remove assumptions on ROI-table columns from `get_ROI_table_with_translation` helper function of `calculate_registration_image_based` task (\#591).
* Testing:
    * Cache Zenodo data, within GitHub actions (\#585).
* Documentation:
    * Define V1 of table specs (\#582).
    * Add mathjax support (\#582).
    * Add cross-reference inventories to external APIs (\#582).

# 0.13.0

* Tasks:
    * New task and helper functions:
        * Introduce `import_ome_zarr` task (\#557, \#579).
        * Introduce `get_single_image_ROI` and `get_image_grid_ROIs` (\#557).
        * Introduce `detect_ome_ngff_type` (\#557).
        * Introduce `update_omero_channels` (\#579).
    * Make `maximum_intensity_projection` independent from ROI tables (\#557).
    * Make Cellpose task work when `input_ROI_table` is empty (\#566).
    * Fix bug of missing attributes in ROI-table Zarr group (\#573).
* Dependencies:
    * Restrict `Pillow` version to `<10.1` (\#571).
    * Support AnnData `0.10` (\#574).
* Testing:
    * Align with new Zenodo API (\#568).
    * Use ubuntu-22 for GitHub CI (\#576).

# 0.12.2

* Relax `check_valid_ROI_indices` to support search-first scenario (\#555).
* Do not install `docs` dependencies in GitHub CI (\#551).

# 0.12.1

* Make `Channel.window` attribute optional in `lib_ngff.py` (\#548).
* Automate procedure for publishing package to PyPI (\#545).

# 0.12.0

This release includes work on Pydantic models for NGFF specs and on ROI tables.

* NGFF Pydantic models:
    * Introduce Pydantic models for NGFF metadata in `lib_ngff.py` (\#528).
    * Extract `num_levels` and `coarsening_xy` parameters from NGFF objects, rather than from `metadata` task input (\#528).
    * Transform several `lib_zattrs_utils.py` functions (`get_axes_names`, `extract_zyx_pixel_sizes` and `get_acquisition_paths`) into `lib_ngff.py` methods (\#528).
    * Load Zarr attributes from groups, rather than from `.zattrs` files (\#528).
* Regions of interest:
    * Set `FOV_ROI_table` and `well_ROI_table` ZYX origin to zero (\#524).
    * Remove heuristics to determine whether to reset origin, in `cellpose_segmentation` task (\#524).
    * Remove obsolete `reset_origin` argument from `convert_ROI_table_to_indices` function (\#524).
    * Remove redundant `reset_origin` call from `apply_registration_to_ROI_tables` task (\#524).
    * Add check on non-negative ROI indices (\#534).
    * Add check on ROI indices not starting at `(0,0,0)`, to highlight v0.12/v0.11 incompatibility (\#534).
    * Fix bug in creation of bounding-box ROIs when `cellpose_segmentation` loops of FOVs (\#524).
    * Update type of `metadata` parameter of `prepare_FOV_ROI_table` and `prepare_well_ROI_table` functions (\#524).
    * Fix `reset_origin` so that it returns an updated copy of its input (\#524).
* Dependencies:
    * Relax `fsspec<=2023.6` constraint into `fsspec!=2023.9.0` (\#539).

# 0.11.0

* Tasks:
    * **(major)** Introduce new tasks for registration of multiplexing cycles: `calculate_registration_image_based`, `apply_registration_to_ROI_tables`, `apply_registration_to_image` (\#487).
    * **(major)** Introduce new `overwrite` argument for tasks `create_ome_zarr`, `create_ome_zarr_multiplex`, `yokogawa_to_ome_zarr`, `copy_ome_zarr`, `maximum_intensity_projection`, `cellpose_segmentation`, `napari_workflows_wrapper` (\#499).
    * **(major)** Rename `illumination_correction` parameter from `overwrite` to `overwrite_input` (\#499).
    * Fix plate-selection bug in `copy_ome_zarr` task (\#513).
    * Fix bug in definition of `metadata["plate"]` in `create_ome_zarr_multiplex` task (\#513).
    * Introduce new helper functions `write_table`, `prepare_label_group` and `open_zarr_group_with_overwrite` (\#499).
    * Introduce new helper functions `are_ROI_table_columns_valid`, `convert_indices_to_regions`, `reset_origin`, `is_standard_roi_table`, `get_acquisition_paths`, `get_table_path_dict`, `get_axes_names`, `add_zero_translation_columns`, `calculate_min_max_across_dfs`, `apply_registration_to_single_ROI_table`, `write_registered_zarr`, `calculate_physical_shifts`, `get_ROI_table_with_translation` (\#487).
* Testing:
    * Add tests for `overwrite`-related task behaviors (\#499).
    * Introduce mock-up of `napari_skimage_regionprops` package, for testing of
      `napari_workflows_wrapper` task (\#499).
* Dependencies:
    * Require `fsspec` version to be `<=2023.6` (\#509).

# 0.10.1

* Tasks:
    * Improve validation for `OmeroChannel.color` field (\#488).
    * Include `image-label/source/image` OME-NGFF attribute when creating labels (\#478).
    * Update default values for tolerance (`tol`) in `lib_ROI_overlaps.py` functions (\#466).
* Development tools:
    * Include `docs_info` and `docs_link` attributes in manifest tasks (\#486).
    * Rename and revamp scripts to update/check the manifest (\#486).
    * Improve logging and error-handling in tools for args-schema creation (\#469).
* Documentation:
    * Convert docstrings to Google style (\#473, \#479).
    * Switch from sphinx to mkdocs for documentation (\#479).
    * Update generic type hints (\#462, \#479).
    * Align examples to recent package version, and mention them in the documentation (\#470).
* Testing:
    * Improve coverage of core library (\#459, \#467, \#468).
    * Update Zenodo datasets used in tests (\#454).
    * Run tests both for the poetry-installed and pip-installed package (\#455).
* Dependencies:
    * Relax `numpy` required version to `<2` (\#477).
    * Relax `dask` required version to `>=2023.1.0` (\#455).
    * Relax `zarr` required version to `>=2.13.6,<3` (\#455).
    * Relax `pandas` required version to `>=1.2.0,<2` (\#455).
    * Relax `Pillow` required version to `>=9.1.1,<10.0.0` (\#455).
    * Full update of `poetry.lock` file (mutiple PRs, e.g. \#472).
    * Include `requests` and `wget` in the `dev` poetry dependency group (\#455).

# 0.10.0

* Restructure the package and repository:
    * Move tasks to `tasks` subpackage (\#390)
    * Create new `dev` subpackage (\#384).
    * Make tasks-related dependencies optional, and installable via `fractal-tasks` extra (\#390).
    * Remove `tools` package extra (\#384), and split the subpackage content into `lib_ROI_overlaps` and `examples` (\#390).
* **(major)** Modify task arguments
    * Add Pydantic model `lib_channels.OmeroChannel` (\#410, \#422);
    * Add Pydantic model `tasks._input_models.Channel` (\#422);
    * Add Pydantic model `tasks._input_models.NapariWorkflowsInput` (\#422);
    * Add Pydantic model `tasks._input_models.NapariWorkflowsOutput` (\#422);
    * Move all Pydantic models to main package (\#438).
    * Modify arguments of `illumination_correction` task (\#431);
    * Modify arguments of `create_ome_zarr` and `create_ome_zarr_multiplex` (\#433).
    * Modify argument default for `ROI_table_names`, in `copy_ome_zarr` (\#449).
    * Remove the delete option from yokogawa to ome zarr (\#443).
    * Reorder task inputs (\#451).
* JSON Schemas for task arguments:
    * Add JSON Schemas for task arguments in the package manifest (\#369, \#384).
    * Add JSON Schemas for attributes of custom task-argument Pydantic models (\#436).
    * Make schema-generation tools more general, when handling custom Pydantic models (\#445).
    * Include titles for custom-model-typed arguments and argument attributes (\#447).
    * Remove `TaskArguments` models and switch to Pydantic V1 `validate_arguments` (\#369).
    * Make coercing&validating task arguments required, rather than optional (\#408).
    * Remove `default_args` from manifest (\#379, \#393).
* Other:
    * Make pydantic dependency required for running tasks, and pin it to V1 (\#408).
    * Remove legacy executor definitions from manifest (\#361).
    * Add GitHub action for testing `pip install` with/without `fractal-tasks` extra (\#390).
    * Remove `sqlmodel` from dev dependencies (\#374).
    * Relax constraint on torch version, from `==1.12.1` to `<=2.0.0` (\#406).
    * Review task docstrings and improve documentation (\#413, \#416).
    * Update `anndata` dependency requirements (from `^0.8.0` to `>=0.8.0,<=0.9.1`), and replace `anndata.experimental.write_elem` with `anndata._io.specs.write_elem` (\#428).

# 0.9.4

* Relax constraint on `scikit-image` version, by only requiring a version `>=0.19` (\#367).

# 0.9.3

* For labeling tasks (`cellpose_segmentation` or `napari_worfklows_wrapper`), allow empty ROI tables as input or output (\#365).
* Relax constraint related to the presence of channels in `create_zarr_structure_multiplex` task (\#365).

# 0.9.2

* Increase memory requirements for some tasks in manifest (\#363).

# 0.9.1

* Add `use_gpu` argument for `cellpose_segmentation` task (\#350).
* Add dummy return object to napari-workflows task (\#359).
* Include memory/cpu/gpu requirements in manifest, in view of new fractal-server SLURM backend (\#360).

# 0.9.0

* Introduce a module for masked loading of ROIs, and update the `cellpose_segmentation` task accordingly (\#306).
* Rename task arguments: `ROI_table_name->input_ROI_table` and `bounding_box_ROI_table_name->output_ROI_table` (\#306).
* Implement part of the [proposed table support in OME-NGFF specs](https://github.com/ome/ngff/pull/64), both for the `tables` zarr group and then for each table subgroup (\#306).
* Rename module: `lib_remove_FOV_overlaps.py->lib_ROI_overlaps.py` (\#306).
* Add new functions to existing modules: `lib_regions_of_interest.convert_region_to_low_res`, `lib_ROI_overlaps.find_overlaps_in_ROI_indices` (\#306).

# 0.8.1

* Disable bugged validation of `model_type` argument in `cellpose_segmentation` (\#344).
* Raise an error if the user provides an unexpected argument to a task (\#337); this applies to the case of running a task as a script, with a pydantic model for task-argument validation.

# 0.8.0

* **(major)** Update task interface: remove filename extension from `input_paths` and `output_path` for all tasks, and add new arguments `(image_extension,image_glob_pattern)` to `create_ome_zarr` task (\#323).
* Implement logic for handling `image_glob_patterns` argument, both when globbing images and in Yokogawa metadata parsing (\#326).
* Fix minor bugs in task arguments (\#329).

# 0.7.5

- Update `cellpose_segmentation` defaults and parse additional parameters (\#316).
- Add dual-channel input for `cellpose_segmentation` task (\#315).

# 0.7.4

- Add tests for python 3.10 (\#309).
- Drop support for python 3.8 (\#319).
- Update task interface: use string arguments instead of `pathlib.Path`, and only set defaults in function call signatures (\#303).

# 0.7.3

- Add `reset_origin` argument to `convert_ROI_table_to_indices` (\#305).
- Do not overwrite existing labels in `cellpose_segmentation` task (\#308).

# 0.7.2

- Remove pyqt5-related dependencies (\#288).

# 0.7.1

Missing

# 0.7.0

- Replace `dask.array.core.get_mapper()` with `zarr.storage.FSStore()` (\#282).
- Pin dask version to >=2023.1.0, <2023.2.
- Pin zarr version to >=2.13.6, <2.14.
- Pin numpy version to >=1.23.5,<1.24.
- Pin cellpose version to >=2.2,<2.3.

# 0.6.5

- Remove FOV overlaps with more flexibility (\#265).

# 0.6.4

- Created `tools` submodule and installation extra (\#262).

# 0.6.3

- Added napari dependency, pinned to 0.4.16 version.
- Fixed type-hinting bug in task to create multiplexing OME-Zarr structure (\#258).

# 0.6.2

- Support passing a pre-made metadata table to tasks creating the OME-Zarr structure (\#252).

# 0.6.1

- Add option for padding an array with zeros in `upscale_array` (\#251).
- Simplified `imagecodecs` and `PyQt5` dependencies (\#248).

# 0.6.0

- **(major)** Refactor of how to address channels (\#239).
- Fix bug in well ROI table (\#245).

# 0.5.1

- Fix sorting of image files when number of Z planes passes 100 (\#237).

# 0.5.0

- **(major)** Deprecate `measurement` task (\#235).
- **(major)** Use more uniform names for tasks, both in python modules and manifest (\#235).
- Remove deprecated manifest from `__init__.py` (\#233).

# 0.4.6

- Skip image files if filename is not parsable (\#219).
- Preserve order of `input_paths` for multiplexing subfolders (\#222).
- Major refactor of `replicate_zarr_structure`, also enabling support for zarr files with multiple images (\#223).

# 0.4.5

- Replace `Cellpose` wrapper with `CellposeModel`, to support `pretrained_model` argument (\#218).
- Update cellpose version (it was pinned to 2.0, in previous versions) (\#218).
- Pin `torch` dependency to version 1.12.1, to support CUDA version 10.2 (\#218).

# 0.4.4

Missing due to releasing error.

# 0.4.3

- In `create_zarr_structure_multiplex`, always use/require strings for `acquisition` field (\#217).

# 0.4.2

- Bugfixes

# 0.4.1

- Only use strings as keys of `channel_parameters` (in `create_zarr_structure_multiplex`).

# 0.4.0

- **(major)** Rename `well` to `image` (both in metadata list and in manifest) and add an actual `well` field (\#210).
- Add `create_ome_zarr_multiplexing`, and adapt `yokogawa_to_zarr` (\#210).
- Relax constraint about outputs in `napari_worfklows_wrapper` (\#209).

# 0.3.4

- Always log START/END times for each task (\#204).
- Add `label_name` argument to `cellpose_segmentation` (\#207).
- Add `pretrained_model` argument to `cellpose_segmentation` (\#207).

# 0.3.3

- Added `napari_worfklows_wrapper` to manifest.

# 0.3.2

- Compute bounding boxes of labels, in `cellpose_segmentation` (\#192).
- Parse image filenames in a more robust way (\#191).
- Update manifest, moving `parallelization_level` and `executor` to `meta` attribute.

# 0.3.1

- Fix `executable` fields in manifest.
- Remove `graphviz` dependency.

# 0.3.0

- Conform to Fractal v1, through new task manifest (\#162) and standard input/output interface (\#155, \#157).
- Add several type hints (\#148) and validate them in the standard task interface (\#175).
- Update `napari_worfklows_wrapper`: pyramid level for labeling worfklows (\#148), label-only inputs (\#163, \#171), relabeling (\#167), 2D/3D handling (\#166).
- Deprecate `dummy` and `dummy_fail` tasks.

# 0.2.6

- Setup sphinx docs, to be built and hosted on <https://fractal-tasks-core.readthedocs.io>; include some preliminary updates of docstrings (\#143).
- Dependency cleanup via deptry (\#144).

# 0.2.5

- Add `napari_workflows_wrapper` task (\#141).
- Add `lib_upscale_array.py` module (\#141).

# 0.2.4

- Major updates to `metadata_parsing.py` (\#136).<|MERGE_RESOLUTION|>--- conflicted
+++ resolved
@@ -1,17 +1,15 @@
 **Note**: Numbers like (\#123) point to closed Pull Requests on the fractal-tasks-core repository.
 
-<<<<<<< HEAD
+
+# Unreleased
 
 * Tasks:
     * Refactor projection task to use ngio
 * Dependencies:
-    * Add `ngio==0.1.0` to the dependencies
+    * Add `ngio==0.1.4` to the dependencies
     * Require `python >=3.10,<3.13`
 * CI:
     * Remove Python 3.9 from the CI matrix
-=======
-# Unreleased
-
 * Tests:
     * Skip `test_import_ome_zarr_image_BIA` (\#879).
 
@@ -20,7 +18,7 @@
 * Manifest creation:
     * Support providing `docs_info=file:task_info/description.md` (\#876).
     * Deprecate `check_manifest.py` module, in favor of additional GitHub action steps (\#876).
->>>>>>> ee900a7e
+
 
 # 1.3.3
 
