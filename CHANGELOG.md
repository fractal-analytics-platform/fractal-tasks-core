--- conflicted
+++ resolved
@@ -2,20 +2,15 @@
 
 # Unreleased
 
-<<<<<<< HEAD
-* Switch to transitional pydantic.v1 imports, changes pydantic requirement to `>=1.10.16' (\#760).
-* Support JSON-Schema generation for `Enum` task arguments (\#749).
-* Make JSON-Schema generation tools more flexible, to simplify testing (\#749).
-=======
 * Tasks:
     * Refactor Cellpose Task inputs: Combine Channel inputs & channel normalization parameters (\#738).
     * Refactor Cellpose Task inputs: Group advanced Cellpose parameters into the `CellposeModelParams` model that's provided via `advanced_cellpose_model_params` (\#738).
     * Refactor Cellpose Task inputs: Support independent normalization of 2 input channels in the Cellpose task (\#738).
     * Rename `task.cellpose_transforms` into `tasks.cellpose_utils` (\#738).
 * Development:
+    * Switch to transitional pydantic.v1 imports, changes pydantic requirement to `>=1.10.16' (\#760).
     * Support JSON-Schema generation for `Enum` task arguments (\#749).
     * Make JSON-Schema generation tools more flexible, to simplify testing (\#749).
->>>>>>> 371bbc0c
 * Update documentation (\#751).
 
 * Documentation:
