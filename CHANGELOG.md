**Note**: Numbers like (\#123) point to closed Pull Requests on the fractal-tasks-core repository.

# [WIP] 1.0.0

* Update all tasks to use the new Fractal API from Fractal server 2.0 (\#671)
* Rename tasks for increase clarity (\#671 & \#706)
* Provide new dev tooling to create Fractal manifest for new task API (\#671)
* Add Pydantic models for OME-NGFF HCS Plate validation (\#671)
* Breaking changes in core library:
    * In `get_acquisition_paths` helper function of `NgffWellMeta`:
        The dictionary now contains a list of paths as values, not single paths.
        The NotImplementedError for multiple images with the same acquisition was removed.
    * The `utils.get_table_path_dict` helper function was made private & changed its input parameters:
        It's now `_get_table_path_dict(zarr_url: str)`
* Dependencies:
    * Add `filelock` (\#718).

# 0.14.3

* Make Cellpose task work for non HCS plate OME-Zarr images (\#659)
* Add option to Illumination Correction to specify the ROI table name (\#665)

# 0.14.2

<<<<<<< HEAD
* Add custom normalization options to the Cellpose task (#650)
* Add more options to the Cellpose task to control model behavior (#650)
=======
* Add custom normalization options to the Cellpose task (\#650)
* Add more options to the Cellpose task to control model behavior (\#650)
>>>>>>> 8c0c5c79
* For Cellpose task, switch to using Enums for `model_type` (see issue #401)

# 0.14.1

* Fix bug in `cellpose_segmentation` upon using masked loading and setting `channel2` (\#639). Thanks [@FranziskaMoos-FMI](https://github.com/FranziskaMoos-FMI) and [@enricotagliavini](https://github.com/enricotagliavini).
* Improve handling of potential race condition in "Apply Registration to image" task (\#638).

# 0.14.0

* Breaking changes in tasks:
    * Make `NapariWorkflowsOutput.label_name` attribute required, and use it to fill the `region["path"]` table attribute (\#613).
* Breaking changes in core library:
    * ⚠️ Refactor the whole package structure, leading to breaking changes for most imports (\#613); more details at [this page](https://fractal-analytics-platform.github.io/fractal-tasks-core/version_updates/v0_14_0/).
    * In `prepare_label_group` helper function:
        * Make `label_attrs` function argument required (\#613).
        * Validate `label_attrs` with `NgffImageMeta` model (\#613).
        * Override multiscale name in `label_attrs` with `label_name` (\#613).
    * In `write_table` helper function:
        * Drop `logger` function argument (\#613).
        * Add `table_name` function argument, taking priority over `table_attrs` (\#613).
        * Raise an error if no table type is not provided (\#613).
        * Raise an error if table attributes do not comply with table specs (\#613).
* Other internal changes:
    * Comply with table specs V1, by writing all required Zarr attributes (\#613).
    * Remove `has_args_schema` obsolete property from manifest (\#603).
    * Handle `GroupNotFoundError` in `load_NgffImageMeta` and `load_NgffWellMeta` (\#622).
* Bug fixes:
    * Fix table selection in calculate registration image-based (\#615).
* Documentation
    * Clarify table specs V1 (\#613).
* Testing:
    * Use more recent Zenodo datasets, created with `fractal-tasks-core>=0.12` (\#623).
    * Use poetry 1.7.1 in GitHub actions (\#620).
    * Align with new Zenodo API (\#601).
    * Update `test_valid_manifest` (\#606).
    * Use [pooch](https://www.fatiando.org/pooch) to download test files (\#610).
* Documentation:
    * Add list of tasks (\#625).
* Dependencies:
    * Remove Pillow `<10.1.0` constraint (\#626).

# 0.13.1

* Always use `write_table` in tasks, rather than AnnData `write_elem` (\#581).
* Remove assumptions on ROI-table columns from `get_ROI_table_with_translation` helper function of `calculate_registration_image_based` task (\#591).
* Testing:
    * Cache Zenodo data, within GitHub actions (\#585).
* Documentation:
    * Define V1 of table specs (\#582).
    * Add mathjax support (\#582).
    * Add cross-reference inventories to external APIs (\#582).

# 0.13.0

* Tasks:
    * New task and helper functions:
        * Introduce `import_ome_zarr` task (\#557, \#579).
        * Introduce `get_single_image_ROI` and `get_image_grid_ROIs` (\#557).
        * Introduce `detect_ome_ngff_type` (\#557).
        * Introduce `update_omero_channels` (\#579).
    * Make `maximum_intensity_projection` independent from ROI tables (\#557).
    * Make Cellpose task work when `input_ROI_table` is empty (\#566).
    * Fix bug of missing attributes in ROI-table Zarr group (\#573).
* Dependencies:
    * Restrict `Pillow` version to `<10.1` (\#571).
    * Support AnnData `0.10` (\#574).
* Testing:
    * Align with new Zenodo API (\#568).
    * Use ubuntu-22 for GitHub CI (\#576).

# 0.12.2

* Relax `check_valid_ROI_indices` to support search-first scenario (\#555).
* Do not install `docs` dependencies in GitHub CI (\#551).

# 0.12.1

* Make `Channel.window` attribute optional in `lib_ngff.py` (\#548).
* Automate procedure for publishing package to PyPI (\#545).

# 0.12.0

This release includes work on Pydantic models for NGFF specs and on ROI tables.

* NGFF Pydantic models:
    * Introduce Pydantic models for NGFF metadata in `lib_ngff.py` (\#528).
    * Extract `num_levels` and `coarsening_xy` parameters from NGFF objects, rather than from `metadata` task input (\#528).
    * Transform several `lib_zattrs_utils.py` functions (`get_axes_names`, `extract_zyx_pixel_sizes` and `get_acquisition_paths`) into `lib_ngff.py` methods (\#528).
    * Load Zarr attributes from groups, rather than from `.zattrs` files (\#528).
* Regions of interest:
    * Set `FOV_ROI_table` and `well_ROI_table` ZYX origin to zero (\#524).
    * Remove heuristics to determine whether to reset origin, in `cellpose_segmentation` task (\#524).
    * Remove obsolete `reset_origin` argument from `convert_ROI_table_to_indices` function (\#524).
    * Remove redundant `reset_origin` call from `apply_registration_to_ROI_tables` task (\#524).
    * Add check on non-negative ROI indices (\#534).
    * Add check on ROI indices not starting at `(0,0,0)`, to highlight v0.12/v0.11 incompatibility (\#534).
    * Fix bug in creation of bounding-box ROIs when `cellpose_segmentation` loops of FOVs (\#524).
    * Update type of `metadata` parameter of `prepare_FOV_ROI_table` and `prepare_well_ROI_table` functions (\#524).
    * Fix `reset_origin` so that it returns an updated copy of its input (\#524).
* Dependencies:
    * Relax `fsspec<=2023.6` constraint into `fsspec!=2023.9.0` (\#539).

# 0.11.0

* Tasks:
    * **(major)** Introduce new tasks for registration of multiplexing cycles: `calculate_registration_image_based`, `apply_registration_to_ROI_tables`, `apply_registration_to_image` (\#487).
    * **(major)** Introduce new `overwrite` argument for tasks `create_ome_zarr`, `create_ome_zarr_multiplex`, `yokogawa_to_ome_zarr`, `copy_ome_zarr`, `maximum_intensity_projection`, `cellpose_segmentation`, `napari_workflows_wrapper` (\#499).
    * **(major)** Rename `illumination_correction` parameter from `overwrite` to `overwrite_input` (\#499).
    * Fix plate-selection bug in `copy_ome_zarr` task (\#513).
    * Fix bug in definition of `metadata["plate"]` in `create_ome_zarr_multiplex` task (\#513).
    * Introduce new helper functions `write_table`, `prepare_label_group` and `open_zarr_group_with_overwrite` (\#499).
    * Introduce new helper functions `are_ROI_table_columns_valid`, `convert_indices_to_regions`, `reset_origin`, `is_standard_roi_table`, `get_acquisition_paths`, `get_table_path_dict`, `get_axes_names`, `add_zero_translation_columns`, `calculate_min_max_across_dfs`, `apply_registration_to_single_ROI_table`, `write_registered_zarr`, `calculate_physical_shifts`, `get_ROI_table_with_translation` (\#487).
* Testing:
    * Add tests for `overwrite`-related task behaviors (\#499).
    * Introduce mock-up of `napari_skimage_regionprops` package, for testing of
      `napari_workflows_wrapper` task (\#499).
* Dependencies:
    * Require `fsspec` version to be `<=2023.6` (\#509).

# 0.10.1

* Tasks:
    * Improve validation for `OmeroChannel.color` field (\#488).
    * Include `image-label/source/image` OME-NGFF attribute when creating labels (\#478).
    * Update default values for tolerance (`tol`) in `lib_ROI_overlaps.py` functions (\#466).
* Development tools:
    * Include `docs_info` and `docs_link` attributes in manifest tasks (\#486).
    * Rename and revamp scripts to update/check the manifest (\#486).
    * Improve logging and error-handling in tools for args-schema creation (\#469).
* Documentation:
    * Convert docstrings to Google style (\#473, \#479).
    * Switch from sphinx to mkdocs for documentation (\#479).
    * Update generic type hints (\#462, \#479).
    * Align examples to recent package version, and mention them in the documentation (\#470).
* Testing:
    * Improve coverage of core library (\#459, \#467, \#468).
    * Update Zenodo datasets used in tests (\#454).
    * Run tests both for the poetry-installed and pip-installed package (\#455).
* Dependencies:
    * Relax `numpy` required version to `<2` (\#477).
    * Relax `dask` required version to `>=2023.1.0` (\#455).
    * Relax `zarr` required version to `>=2.13.6,<3` (\#455).
    * Relax `pandas` required version to `>=1.2.0,<2` (\#455).
    * Relax `Pillow` required version to `>=9.1.1,<10.0.0` (\#455).
    * Full update of `poetry.lock` file (mutiple PRs, e.g. \#472).
    * Include `requests` and `wget` in the `dev` poetry dependency group (\#455).

# 0.10.0

* Restructure the package and repository:
    * Move tasks to `tasks` subpackage (\#390)
    * Create new `dev` subpackage (\#384).
    * Make tasks-related dependencies optional, and installable via `fractal-tasks` extra (\#390).
    * Remove `tools` package extra (\#384), and split the subpackage content into `lib_ROI_overlaps` and `examples` (\#390).
* **(major)** Modify task arguments
    * Add Pydantic model `lib_channels.OmeroChannel` (\#410, \#422);
    * Add Pydantic model `tasks._input_models.Channel` (\#422);
    * Add Pydantic model `tasks._input_models.NapariWorkflowsInput` (\#422);
    * Add Pydantic model `tasks._input_models.NapariWorkflowsOutput` (\#422);
    * Move all Pydantic models to main package (\#438).
    * Modify arguments of `illumination_correction` task (\#431);
    * Modify arguments of `create_ome_zarr` and `create_ome_zarr_multiplex` (\#433).
    * Modify argument default for `ROI_table_names`, in `copy_ome_zarr` (\#449).
    * Remove the delete option from yokogawa to ome zarr (\#443).
    * Reorder task inputs (\#451).
* JSON Schemas for task arguments:
    * Add JSON Schemas for task arguments in the package manifest (\#369, \#384).
    * Add JSON Schemas for attributes of custom task-argument Pydantic models (\#436).
    * Make schema-generation tools more general, when handling custom Pydantic models (\#445).
    * Include titles for custom-model-typed arguments and argument attributes (\#447).
    * Remove `TaskArguments` models and switch to Pydantic V1 `validate_arguments` (\#369).
    * Make coercing&validating task arguments required, rather than optional (\#408).
    * Remove `default_args` from manifest (\#379, \#393).
* Other:
    * Make pydantic dependency required for running tasks, and pin it to V1 (\#408).
    * Remove legacy executor definitions from manifest (\#361).
    * Add GitHub action for testing `pip install` with/without `fractal-tasks` extra (\#390).
    * Remove `sqlmodel` from dev dependencies (\#374).
    * Relax constraint on torch version, from `==1.12.1` to `<=2.0.0` (\#406).
    * Review task docstrings and improve documentation (\#413, \#416).
    * Update `anndata` dependency requirements (from `^0.8.0` to `>=0.8.0,<=0.9.1`), and replace `anndata.experimental.write_elem` with `anndata._io.specs.write_elem` (\#428).

# 0.9.4

* Relax constraint on `scikit-image` version, by only requiring a version `>=0.19` (\#367).

# 0.9.3

* For labeling tasks (`cellpose_segmentation` or `napari_worfklows_wrapper`), allow empty ROI tables as input or output (\#365).
* Relax constraint related to the presence of channels in `create_zarr_structure_multiplex` task (\#365).

# 0.9.2

* Increase memory requirements for some tasks in manifest (\#363).

# 0.9.1

* Add `use_gpu` argument for `cellpose_segmentation` task (\#350).
* Add dummy return object to napari-workflows task (\#359).
* Include memory/cpu/gpu requirements in manifest, in view of new fractal-server SLURM backend (\#360).

# 0.9.0

* Introduce a module for masked loading of ROIs, and update the `cellpose_segmentation` task accordingly (\#306).
* Rename task arguments: `ROI_table_name->input_ROI_table` and `bounding_box_ROI_table_name->output_ROI_table` (\#306).
* Implement part of the [proposed table support in OME-NGFF specs](https://github.com/ome/ngff/pull/64), both for the `tables` zarr group and then for each table subgroup (\#306).
* Rename module: `lib_remove_FOV_overlaps.py->lib_ROI_overlaps.py` (\#306).
* Add new functions to existing modules: `lib_regions_of_interest.convert_region_to_low_res`, `lib_ROI_overlaps.find_overlaps_in_ROI_indices` (\#306).

# 0.8.1

* Disable bugged validation of `model_type` argument in `cellpose_segmentation` (\#344).
* Raise an error if the user provides an unexpected argument to a task (\#337); this applies to the case of running a task as a script, with a pydantic model for task-argument validation.

# 0.8.0

* **(major)** Update task interface: remove filename extension from `input_paths` and `output_path` for all tasks, and add new arguments `(image_extension,image_glob_pattern)` to `create_ome_zarr` task (\#323).
* Implement logic for handling `image_glob_patterns` argument, both when globbing images and in Yokogawa metadata parsing (\#326).
* Fix minor bugs in task arguments (\#329).

# 0.7.5

- Update `cellpose_segmentation` defaults and parse additional parameters (\#316).
- Add dual-channel input for `cellpose_segmentation` task (\#315).

# 0.7.4

- Add tests for python 3.10 (\#309).
- Drop support for python 3.8 (\#319).
- Update task interface: use string arguments instead of `pathlib.Path`, and only set defaults in function call signatures (\#303).

# 0.7.3

- Add `reset_origin` argument to `convert_ROI_table_to_indices` (\#305).
- Do not overwrite existing labels in `cellpose_segmentation` task (\#308).

# 0.7.2

- Remove pyqt5-related dependencies (\#288).

# 0.7.1

Missing

# 0.7.0

- Replace `dask.array.core.get_mapper()` with `zarr.storage.FSStore()` (\#282).
- Pin dask version to >=2023.1.0, <2023.2.
- Pin zarr version to >=2.13.6, <2.14.
- Pin numpy version to >=1.23.5,<1.24.
- Pin cellpose version to >=2.2,<2.3.

# 0.6.5

- Remove FOV overlaps with more flexibility (\#265).

# 0.6.4

- Created `tools` submodule and installation extra (\#262).

# 0.6.3

- Added napari dependency, pinned to 0.4.16 version.
- Fixed type-hinting bug in task to create multiplexing OME-Zarr structure (\#258).

# 0.6.2

- Support passing a pre-made metadata table to tasks creating the OME-Zarr structure (\#252).

# 0.6.1

- Add option for padding an array with zeros in `upscale_array` (\#251).
- Simplified `imagecodecs` and `PyQt5` dependencies (\#248).

# 0.6.0

- **(major)** Refactor of how to address channels (\#239).
- Fix bug in well ROI table (\#245).

# 0.5.1

- Fix sorting of image files when number of Z planes passes 100 (\#237).

# 0.5.0

- **(major)** Deprecate `measurement` task (\#235).
- **(major)** Use more uniform names for tasks, both in python modules and manifest (\#235).
- Remove deprecated manifest from `__init__.py` (\#233).

# 0.4.6

- Skip image files if filename is not parsable (\#219).
- Preserve order of `input_paths` for multiplexing subfolders (\#222).
- Major refactor of `replicate_zarr_structure`, also enabling support for zarr files with multiple images (\#223).

# 0.4.5

- Replace `Cellpose` wrapper with `CellposeModel`, to support `pretrained_model` argument (\#218).
- Update cellpose version (it was pinned to 2.0, in previous versions) (\#218).
- Pin `torch` dependency to version 1.12.1, to support CUDA version 10.2 (\#218).

# 0.4.4

Missing due to releasing error.

# 0.4.3

- In `create_zarr_structure_multiplex`, always use/require strings for `acquisition` field (\#217).

# 0.4.2

- Bugfixes

# 0.4.1

- Only use strings as keys of `channel_parameters` (in `create_zarr_structure_multiplex`).

# 0.4.0

- **(major)** Rename `well` to `image` (both in metadata list and in manifest) and add an actual `well` field (\#210).
- Add `create_ome_zarr_multiplexing`, and adapt `yokogawa_to_zarr` (\#210).
- Relax constraint about outputs in `napari_worfklows_wrapper` (\#209).

# 0.3.4

- Always log START/END times for each task (\#204).
- Add `label_name` argument to `cellpose_segmentation` (\#207).
- Add `pretrained_model` argument to `cellpose_segmentation` (\#207).

# 0.3.3

- Added `napari_worfklows_wrapper` to manifest.

# 0.3.2

- Compute bounding boxes of labels, in `cellpose_segmentation` (\#192).
- Parse image filenames in a more robust way (\#191).
- Update manifest, moving `parallelization_level` and `executor` to `meta` attribute.

# 0.3.1

- Fix `executable` fields in manifest.
- Remove `graphviz` dependency.

# 0.3.0

- Conform to Fractal v1, through new task manifest (\#162) and standard input/output interface (\#155, \#157).
- Add several type hints (\#148) and validate them in the standard task interface (\#175).
- Update `napari_worfklows_wrapper`: pyramid level for labeling worfklows (\#148), label-only inputs (\#163, \#171), relabeling (\#167), 2D/3D handling (\#166).
- Deprecate `dummy` and `dummy_fail` tasks.

# 0.2.6

- Setup sphinx docs, to be built and hosted on <https://fractal-tasks-core.readthedocs.io>; include some preliminary updates of docstrings (\#143).
- Dependency cleanup via deptry (\#144).

# 0.2.5

- Add `napari_workflows_wrapper` task (\#141).
- Add `lib_upscale_array.py` module (\#141).

# 0.2.4

- Major updates to `metadata_parsing.py` (\#136).<|MERGE_RESOLUTION|>--- conflicted
+++ resolved
@@ -22,13 +22,8 @@
 
 # 0.14.2
 
-<<<<<<< HEAD
-* Add custom normalization options to the Cellpose task (#650)
-* Add more options to the Cellpose task to control model behavior (#650)
-=======
 * Add custom normalization options to the Cellpose task (\#650)
 * Add more options to the Cellpose task to control model behavior (\#650)
->>>>>>> 8c0c5c79
 * For Cellpose task, switch to using Enums for `model_type` (see issue #401)
 
 # 0.14.1
