--- conflicted
+++ resolved
@@ -2,26 +2,18 @@
 
 # [WIP] 1.0.0
 
-<<<<<<< HEAD
-* Update all tasks to use the new Fractal API from Fractal server 2.0 (#671)
-* Rename tasks for increase clarity (#671 & #706)
-* Provide new dev tooling to create Fractal manifest for new task API (#671)
-* Add Pydantic models for OME-NGFF HCS Plate validation (#671)
+* Update all tasks to use the new Fractal API from Fractal server 2.0 (\#671)
+* Rename tasks for increase clarity (\#671 & \#706)
+* Provide new dev tooling to create Fractal manifest for new task API (\#671)
+* Add Pydantic models for OME-NGFF HCS Plate validation (\#671)
 * Breaking changes in core library:
     * In `get_acquisition_paths` helper function of `NgffWellMeta`:
         The dictionary now contains a list of paths as values, not single paths.
         The NotImplementedError for multiple images with the same acquisition was removed.
     * The `utils.get_table_path_dict` helper function was made private & changed its input parameters:
         It's now `_get_table_path_dict(zarr_url: str)`
-=======
-* Update all tasks to use the new Fractal API from Fractal server 2.0 (\#671)
-* Rename tasks for increase clarity (\#671 & \#706)
-* Provide new dev tooling to create Fractal manifest for new task API (\#671)
-* Add Pydantic models for OME-NGFF HCS Plate validation (\#671)
 * Dependencies:
     * Add `filelock` (\#718).
-
->>>>>>> a27b07f7
 
 # 0.14.3
 
