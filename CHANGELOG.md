--- conflicted
+++ resolved
@@ -1,6 +1,6 @@
 **Note**: Numbers like (\#123) point to closed Pull Requests on the fractal-tasks-core repository.
 
-<<<<<<< HEAD
+
 # 0.14.0 (unreleased)
 
 * Breaking changes in tasks:
@@ -13,14 +13,10 @@
 * Other internal changes:
     * Comply with table specs V1, by writing all required Zarr attributes (\#613).
     * Refactor modules related to tables and ROIs (\#613).
+* Bug fixes:
+    * Fix table selection in calculate registration image-based (\#615).
 * Documentation
     * Clarify table specs V1 (\#613).
-=======
-# Unreleased
-
-* Remove `has_args_schema` obsolete property from manifest (\#603).
-* Fix table selection in calculate registration image-based (\#615).
->>>>>>> 0ab9272e
 * Testing:
     * Align with new Zenodo API (\#601).
     * Update `test_valid_manifest` (\#606).
